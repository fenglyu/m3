--- conflicted
+++ resolved
@@ -390,27 +390,7 @@
 	if clusterClient != nil {
 		err = database.RegisterRoutes(h.registry, clusterClient,
 			h.options.Config(), h.options.EmbeddedDbCfg(),
-<<<<<<< HEAD
-			serviceOptionDefaults, instrumentOpts,
-			h.options.NamespaceHooks()); err != nil {
-			return err
-		}
-
-		if err := placement.RegisterRoutes(routeFn, serviceOptionDefaults,
-			placementOpts); err != nil {
-			return err
-		}
-
-		if err := namespace.RegisterRoutes(wrappedRouteFn, clusterClient,
-			h.options.Clusters(), serviceOptionDefaults, instrumentOpts,
-			h.options.NamespaceHooks()); err != nil {
-			return err
-		}
-
-		if err := topic.RegisterRoutes(wrappedRouteFn, clusterClient, config,
-			instrumentOpts); err != nil {
-=======
-			serviceOptionDefaults, instrumentOpts)
+			serviceOptionDefaults, instrumentOpts, h.options.NamespaceHooks())
 		if err != nil {
 			return err
 		}
@@ -422,14 +402,14 @@
 		}
 
 		err = namespace.RegisterRoutes(h.registry, clusterClient,
-			h.options.Clusters(), serviceOptionDefaults, instrumentOpts)
+			h.options.Clusters(), serviceOptionDefaults, instrumentOpts,
+			h.options.NamespaceHooks())
 		if err != nil {
 			return err
 		}
 
 		err = topic.RegisterRoutes(h.registry, clusterClient, config, instrumentOpts)
 		if err != nil {
->>>>>>> 533c5979
 			return err
 		}
 
