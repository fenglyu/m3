// Copyright (c) 2018 Uber Technologies, Inc.
//
// Permission is hereby granted, free of charge, to any person obtaining a copy
// of this software and associated documentation files (the "Software"), to deal
// in the Software without restriction, including without limitation the rights
// to use, copy, modify, merge, publish, distribute, sublicense, and/or sell
// copies of the Software, and to permit persons to whom the Software is
// furnished to do so, subject to the following conditions:
//
// The above copyright notice and this permission notice shall be included in
// all copies or substantial portions of the Software.
//
// THE SOFTWARE IS PROVIDED "AS IS", WITHOUT WARRANTY OF ANY KIND, EXPRESS OR
// IMPLIED, INCLUDING BUT NOT LIMITED TO THE WARRANTIES OF MERCHANTABILITY,
// FITNESS FOR A PARTICULAR PURPOSE AND NONINFRINGEMENT. IN NO EVENT SHALL THE
// AUTHORS OR COPYRIGHT HOLDERS BE LIABLE FOR ANY CLAIM, DAMAGES OR OTHER
// LIABILITY, WHETHER IN AN ACTION OF CONTRACT, TORT OR OTHERWISE, ARISING FROM,
// OUT OF OR IN CONNECTION WITH THE SOFTWARE OR THE USE OR OTHER DEALINGS IN
// THE SOFTWARE.

package buffer

import (
	"container/list"
	"errors"
	"strconv"
	"sync"
	"time"

	"github.com/m3db/m3/src/msg/producer"
	"github.com/m3db/m3/src/x/retry"

	"github.com/uber-go/tally"
	"go.uber.org/atomic"
)

var (
	emptyStruct = struct{}{}

	// ErrBufferFull is returned when the buffer is full.
	ErrBufferFull = errors.New("buffer full")

	errBufferClosed      = errors.New("buffer closed")
	errMessageTooLarge   = errors.New("message size larger than allowed")
	errCleanupNoProgress = errors.New("buffer cleanup no progress")
)

type bufferMetrics struct {
	messageDropped    counterPerNumRefBuckets
	byteDropped       counterPerNumRefBuckets
	messageTooLarge   tally.Counter
	cleanupNoProgress tally.Counter
	dropOldestSync    tally.Counter
	dropOldestAsync   tally.Counter
	messageBuffered   tally.Gauge
	byteBuffered      tally.Gauge
	// bufferScanBatch   tally.Timer
}

type counterPerNumRefBuckets struct {
	buckets       []counterPerNumRefBucket
	unknownBucket tally.Counter
}

type counterPerNumRefBucket struct {
	// numRef is the counter for the number of references at time of count
	// of the ref counted message.
	numRef int
	// counter is the actual counter for this bucket.
	counter tally.Counter
}

func newCounterPerNumRefBuckets(
	scope tally.Scope,
	name string,
	n int,
) counterPerNumRefBuckets {
	buckets := make([]counterPerNumRefBucket, 0, n)
	for i := 0; i < n; i++ {
		buckets = append(buckets, counterPerNumRefBucket{
			numRef: i,
			counter: scope.Tagged(map[string]string{
				"num-replicas": strconv.Itoa(i),
			}).Counter(name),
		})
	}
	return counterPerNumRefBuckets{
		buckets: buckets,
		unknownBucket: scope.Tagged(map[string]string{
			"num-replicas": "unknown",
		}).Counter(name),
	}
}

func (c counterPerNumRefBuckets) Inc(numRef int32, delta int64) {
	for _, b := range c.buckets {
		if b.numRef == int(numRef) {
			b.counter.Inc(delta)
			return
		}
	}
	c.unknownBucket.Inc(delta)
}

func newBufferMetrics(
	scope tally.Scope,
	opts instrument.TimerOptions,
) bufferMetrics {
	return bufferMetrics{
		messageDropped:    newCounterPerNumRefBuckets(scope, "buffer-message-dropped", 10),
		byteDropped:       newCounterPerNumRefBuckets(scope, "buffer-byte-dropped", 10),
		messageTooLarge:   scope.Counter("message-too-large"),
		cleanupNoProgress: scope.Counter("cleanup-no-progress"),
		dropOldestSync:    scope.Counter("drop-oldest-sync"),
		dropOldestAsync:   scope.Counter("drop-oldest-async"),
		messageBuffered:   scope.Gauge("message-buffered"),
		byteBuffered:      scope.Gauge("byte-buffered"),
<<<<<<< HEAD
		// bufferScanBatch:   instrument.MustCreateSampledTimer(scope.Timer("buffer-scan-batch"), samplingRate),
=======
		bufferScanBatch:   instrument.NewTimer(scope, "buffer-scan-batch", opts),
>>>>>>> 39f7821e
	}
}

// nolint: maligned
type buffer struct {
	sync.RWMutex

	listLock         sync.RWMutex
	bufferList       *list.List
	opts             Options
	maxBufferSize    uint64
	maxSpilloverSize uint64
	maxMessageSize   int
	onFinalizeFn     producer.OnFinalizeFn
	retrier          retry.Retrier
	m                bufferMetrics

	size         *atomic.Uint64
	isClosed     bool
	dropOldestCh chan struct{}
	doneCh       chan struct{}
	forceDrop    bool
	wg           sync.WaitGroup
}

// NewBuffer returns a new buffer.
func NewBuffer(opts Options) (producer.Buffer, error) {
	if opts == nil {
		opts = NewOptions()
	}
	if err := opts.Validate(); err != nil {
		return nil, err
	}
	maxBufferSize := uint64(opts.MaxBufferSize())
	allowedSpillover := float64(maxBufferSize) * opts.AllowedSpilloverRatio()
	b := &buffer{
		bufferList:       list.New(),
		maxBufferSize:    maxBufferSize,
		maxSpilloverSize: uint64(allowedSpillover) + maxBufferSize,
		maxMessageSize:   opts.MaxMessageSize(),
		opts:             opts,
		retrier:          retry.NewRetrier(opts.CleanupRetryOptions()),
		m: newBufferMetrics(
			opts.InstrumentOptions().MetricsScope(),
			opts.InstrumentOptions().TimerOptions(),
		),
		size:         atomic.NewUint64(0),
		isClosed:     false,
		dropOldestCh: make(chan struct{}, 1),
		doneCh:       make(chan struct{}),
	}
	b.onFinalizeFn = b.subSize
	return b, nil
}

func (b *buffer) Add(m producer.Message) (*producer.RefCountedMessage, error) {
	s := m.Size()
	if s > b.maxMessageSize {
		b.m.messageTooLarge.Inc(1)
		return nil, errMessageTooLarge
	}
	b.RLock()
	if b.isClosed {
		b.RUnlock()
		return nil, errBufferClosed
	}
	messageSize := uint64(s)
	newBufferSize := b.size.Add(messageSize)
	if newBufferSize > b.maxBufferSize {
		if err := b.produceOnFull(newBufferSize, messageSize); err != nil {
			b.RUnlock()
			return nil, err
		}
	}
	rm := producer.NewRefCountedMessage(m, b.onFinalizeFn)
	b.listLock.Lock()
	b.bufferList.PushBack(rm)
	b.listLock.Unlock()
	b.RUnlock()
	return rm, nil
}

func (b *buffer) produceOnFull(newBufferSize uint64, messageSize uint64) error {
	switch b.opts.OnFullStrategy() {
	case ReturnError:
		b.size.Sub(messageSize)
		return ErrBufferFull
	case DropOldest:
		if newBufferSize >= b.maxSpilloverSize {
			// The size after the write reached max allowed spill over size.
			// We have to clean up the buffer synchronizely to make room for
			// the new write.
			b.dropOldestUntilTarget(b.maxBufferSize)
			b.m.dropOldestSync.Inc(1)
			return nil
		}
		// The new message is within the allowed spill over range, clean up
		// the buffer asynchronizely.
		select {
		case b.dropOldestCh <- emptyStruct:
		default:
		}
		b.m.dropOldestAsync.Inc(1)
	}
	return nil
}

func (b *buffer) Init() {
	b.wg.Add(1)
	go func() {
		b.cleanupUntilClose()
		b.wg.Done()
	}()

	if b.opts.OnFullStrategy() != DropOldest {
		return
	}
	b.wg.Add(1)
	go func() {
		b.dropOldestUntilClose()
		b.wg.Done()
	}()
}

func (b *buffer) cleanupUntilClose() {
	ticker := time.NewTicker(
		b.opts.CleanupRetryOptions().InitialBackoff(),
	)
	defer ticker.Stop()

	continueFn := func(int) bool {
		select {
		case <-b.doneCh:
			return false
		default:
			return true
		}
	}
	for {
		select {
		case <-ticker.C:
			b.retrier.AttemptWhile(
				continueFn,
				b.cleanup,
			)
		case <-b.doneCh:
			return
		}
	}
}

func (b *buffer) cleanup() error {
	b.listLock.RLock()
	e := b.bufferList.Front()
	b.listLock.RUnlock()
	b.RLock()
	forceDrop := b.forceDrop
	b.RUnlock()
	var (
		batchSize    = b.opts.ScanBatchSize()
		totalRemoved int
		batchRemoved int
	)
	for e != nil {
		// beforeBatch := time.Now()
		// NB: There is a chance the start element could be removed by another
		// thread since the lock will be released between scan batch.
		// For example when the there is a slow/dead consumer that is not
		// consuming anything and caused buffer to be full, a new write could
		// trigger dropOldest and remove elements from the front of the list.
		// In this case, the batch starting from the removed element will do
		// nothing and will finish the tick, which is good as this avoids the
		// tick repeatedly scanning and doing nothing because nothing is being
		// consumed.
		b.listLock.Lock()
		e, batchRemoved = b.cleanupBatchWithListLock(e, batchSize, forceDrop)
		b.listLock.Unlock()
		// b.m.bufferScanBatch.Record(time.Since(beforeBatch))
		totalRemoved += batchRemoved
	}
	b.m.messageBuffered.Update(float64(b.bufferLen()))
	b.m.byteBuffered.Update(float64(b.size.Load()))
	if totalRemoved == 0 {
		b.m.cleanupNoProgress.Inc(1)
		return errCleanupNoProgress
	}
	return nil
}

func (b *buffer) cleanupBatchWithListLock(
	start *list.Element,
	batchSize int,
	forceDrop bool,
) (*list.Element, int) {
	var (
		iterated int
		next     *list.Element
		removed  int
	)
	for e := start; e != nil; e = next {
		iterated++
		if iterated > batchSize {
			break
		}
		next = e.Next()
		rm := e.Value.(*producer.RefCountedMessage)
		if rm.IsDroppedOrConsumed() {
			b.bufferList.Remove(e)
			removed++
			continue
		}
		if !forceDrop {
			continue
		}
		// There is a chance that the message is consumed right before
		// the drop call which will lead drop to return false.
		if rm.Drop() {
			b.bufferList.Remove(e)
			removed++

			numRef := rm.NumRef()
			b.m.messageDropped.Inc(numRef, 1)
			b.m.byteDropped.Inc(numRef, int64(rm.Size()))
		}
	}
	return next, removed
}

func (b *buffer) dropOldestUntilClose() {
	ticker := time.NewTicker(b.opts.DropOldestInterval())
	defer ticker.Stop()

	for {
		select {
		case <-ticker.C:
			select {
			case <-b.dropOldestCh:
			default:
				continue
			}
			b.dropOldestUntilTarget(b.maxBufferSize)
		case <-b.doneCh:
			return
		}
	}
}

func (b *buffer) dropOldestUntilTarget(targetSize uint64) {
	shouldContinue := true
	for shouldContinue {
		b.listLock.Lock()
		shouldContinue = b.dropOldestBatchUntilTargetWithListLock(targetSize, b.opts.ScanBatchSize())
		b.listLock.Unlock()
	}
}

func (b *buffer) dropOldestBatchUntilTargetWithListLock(
	targetSize uint64,
	batchSize int,
) bool {
	var (
		iterated int
		e        = b.bufferList.Front()
	)
	for e != nil && b.size.Load() > targetSize {
		iterated++
		if iterated > batchSize {
			return true
		}
		next := e.Next()
		rm := e.Value.(*producer.RefCountedMessage)
		b.bufferList.Remove(e)
		e = next
		if rm.IsDroppedOrConsumed() {
			continue
		}
		// There is a chance that the message is consumed right before
		// the drop call which will lead drop to return false.
		if rm.Drop() {
			numRef := rm.NumRef()
			b.m.messageDropped.Inc(numRef, 1)
			b.m.byteDropped.Inc(numRef, int64(rm.Size()))
		}
	}
	return false
}

func (b *buffer) Close(ct producer.CloseType) {
	// Stop taking writes right away.
	b.Lock()
	if b.isClosed {
		b.Unlock()
		return
	}
	b.isClosed = true
	if ct == producer.DropEverything {
		b.forceDrop = true
	}
	b.Unlock()
	b.waitUntilAllDataConsumed()
	close(b.doneCh)
	close(b.dropOldestCh)
	b.wg.Wait()
}

func (b *buffer) waitUntilAllDataConsumed() {
	if b.bufferLen() == 0 {
		return
	}
	ticker := time.NewTicker(b.opts.CloseCheckInterval())
	defer ticker.Stop()

	for range ticker.C {
		if b.bufferLen() == 0 {
			return
		}
	}
}

func (b *buffer) bufferLen() int {
	b.listLock.RLock()
	l := b.bufferList.Len()
	b.listLock.RUnlock()
	return l
}

func (b *buffer) subSize(rm *producer.RefCountedMessage) {
	b.size.Sub(rm.Size())
}<|MERGE_RESOLUTION|>--- conflicted
+++ resolved
@@ -28,6 +28,7 @@
 	"time"
 
 	"github.com/m3db/m3/src/msg/producer"
+	"github.com/m3db/m3/src/x/instrument"
 	"github.com/m3db/m3/src/x/retry"
 
 	"github.com/uber-go/tally"
@@ -54,7 +55,7 @@
 	dropOldestAsync   tally.Counter
 	messageBuffered   tally.Gauge
 	byteBuffered      tally.Gauge
-	// bufferScanBatch   tally.Timer
+	bufferScanBatch   tally.Timer
 }
 
 type counterPerNumRefBuckets struct {
@@ -115,11 +116,7 @@
 		dropOldestAsync:   scope.Counter("drop-oldest-async"),
 		messageBuffered:   scope.Gauge("message-buffered"),
 		byteBuffered:      scope.Gauge("byte-buffered"),
-<<<<<<< HEAD
-		// bufferScanBatch:   instrument.MustCreateSampledTimer(scope.Timer("buffer-scan-batch"), samplingRate),
-=======
 		bufferScanBatch:   instrument.NewTimer(scope, "buffer-scan-batch", opts),
->>>>>>> 39f7821e
 	}
 }
 
