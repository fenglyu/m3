--- conflicted
+++ resolved
@@ -89,30 +89,7 @@
 	defer l.RUnlock()
 
 	logger := l.iterOpts.iOpts.Logger()
-	var seriesMap idSeriesMap
-	found := false
-	if len(name) > 0 {
-		seriesMap, found = l.nameIDSeriesMap[name]
-	} else {
-		seriesMap = idSeriesMap{
-			series: make(map[string]parser.Series),
-			start:  time.Unix(1<<63-62135596801, 999999999),
-			end:    time.Unix(0, 0),
-		}
-		for _, series := range l.nameIDSeriesMap {
-			found = true
-			for k, v := range series.series {
-				seriesMap.series[k] = v
-			}
-			if series.start.Before(seriesMap.start) {
-				seriesMap.start = series.start
-			}
-			if series.end.After(seriesMap.end) {
-				seriesMap.end = series.end
-			}
-		}
-	}
-
+	seriesMap, found := l.nameIDSeriesMap[name]
 	if !found || len(seriesMap.series) == 0 {
 		return nil, nil
 	}
@@ -221,10 +198,6 @@
 
 	if r.Method == http.MethodDelete {
 		l.nameIDSeriesMap = make(map[string]idSeriesMap)
-<<<<<<< HEAD
-		logger.Info("clearing all series")
-=======
->>>>>>> a8664596
 		return nil
 	}
 
