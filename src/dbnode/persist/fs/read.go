--- conflicted
+++ resolved
@@ -271,17 +271,9 @@
 	}
 	if opts.OrderedByIndex {
 		r.decoder.Reset(r.indexDecoderStream)
-<<<<<<< HEAD
-	} else {
-		if err := r.readIndexAndSortByOffsetAsc(); err != nil {
-			r.Close()
-			return err
-		}
-=======
 	} else if err := r.readIndexAndSortByOffsetAsc(); err != nil {
 		r.Close()
 		return err
->>>>>>> 81ce0ed5
 	}
 
 	r.open = true
@@ -576,11 +568,7 @@
 	return r.metadataRead
 }
 
-<<<<<<< HEAD
-func (r *reader) IsOrderedByIndex() bool {
-=======
 func (r *reader) OrderedByIndex() bool {
->>>>>>> 81ce0ed5
 	return r.orderedByIndex
 }
 
