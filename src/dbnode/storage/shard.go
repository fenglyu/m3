// Copyright (c) 2020 Uber Technologies, Inc.
//
// Permission is hereby granted, free of charge, to any person obtaining a copy
// of this software and associated documentation files (the "Software"), to deal
// in the Software without restriction, including without limitation the rights
// to use, copy, modify, merge, publish, distribute, sublicense, and/or sell
// copies of the Software, and to permit persons to whom the Software is
// furnished to do so, subject to the following conditions:
//
// The above copyright notice and this permission notice shall be included in
// all copies or substantial portions of the Software.
//
// THE SOFTWARE IS PROVIDED "AS IS", WITHOUT WARRANTY OF ANY KIND, EXPRESS OR
// IMPLIED, INCLUDING BUT NOT LIMITED TO THE WARRANTIES OF MERCHANTABILITY,
// FITNESS FOR A PARTICULAR PURPOSE AND NONINFRINGEMENT. IN NO EVENT SHALL THE
// AUTHORS OR COPYRIGHT HOLDERS BE LIABLE FOR ANY CLAIM, DAMAGES OR OTHER
// LIABILITY, WHETHER IN AN ACTION OF CONTRACT, TORT OR OTHERWISE, ARISING FROM,
// OUT OF OR IN CONNECTION WITH THE SOFTWARE OR THE USE OR OTHER DEALINGS IN
// THE SOFTWARE.

package storage

import (
	"container/list"
	"errors"
	"fmt"
	"io"
	"math"
	osruntime "runtime"
	"sync"
	"time"

	"github.com/m3db/m3/src/dbnode/clock"
	"github.com/m3db/m3/src/dbnode/encoding"
	"github.com/m3db/m3/src/dbnode/encoding/arrow/tile"
	"github.com/m3db/m3/src/dbnode/generated/proto/pagetoken"
	"github.com/m3db/m3/src/dbnode/namespace"
	"github.com/m3db/m3/src/dbnode/persist"
	"github.com/m3db/m3/src/dbnode/persist/fs"
	"github.com/m3db/m3/src/dbnode/retention"
	"github.com/m3db/m3/src/dbnode/runtime"
	"github.com/m3db/m3/src/dbnode/storage/block"
	"github.com/m3db/m3/src/dbnode/storage/bootstrap/result"
	"github.com/m3db/m3/src/dbnode/storage/index"
	"github.com/m3db/m3/src/dbnode/storage/index/convert"
	"github.com/m3db/m3/src/dbnode/storage/repair"
	"github.com/m3db/m3/src/dbnode/storage/series"
	"github.com/m3db/m3/src/dbnode/storage/series/lookup"
	"github.com/m3db/m3/src/dbnode/tracepoint"
	"github.com/m3db/m3/src/dbnode/ts"
	"github.com/m3db/m3/src/dbnode/ts/writes"
	"github.com/m3db/m3/src/dbnode/x/xio"
	"github.com/m3db/m3/src/m3ninx/doc"
	"github.com/m3db/m3/src/x/checked"
	xclose "github.com/m3db/m3/src/x/close"
	"github.com/m3db/m3/src/x/context"
	xerrors "github.com/m3db/m3/src/x/errors"
	"github.com/m3db/m3/src/x/ident"
	"github.com/m3db/m3/src/x/instrument"
	xtime "github.com/m3db/m3/src/x/time"

	"github.com/gogo/protobuf/proto"
	"github.com/opentracing/opentracing-go/log"
	"github.com/uber-go/tally"
	"go.uber.org/zap"
)

const (
	shardIterateBatchPercent = 0.01
	shardIterateBatchMinSize = 16
)

var (
	errShardEntryNotFound                  = errors.New("shard entry not found")
	errShardNotOpen                        = errors.New("shard is not open")
	errShardAlreadyTicking                 = errors.New("shard is already ticking")
	errShardClosingTickTerminated          = errors.New("shard is closing, terminating tick")
	errShardInvalidPageToken               = errors.New("shard could not unmarshal page token")
	errNewShardEntryTagsTypeInvalid        = errors.New("new shard entry options error: tags type invalid")
	errNewShardEntryTagsIterNotAtIndexZero = errors.New("new shard entry options error: tags iter not at index zero")
	errShardIsNotBootstrapped              = errors.New("shard is not bootstrapped")
	errShardAlreadyBootstrapped            = errors.New("shard is already bootstrapped")
	errFlushStateIsNotInitialized          = errors.New("shard flush state is not initialized")
	errFlushStateAlreadyInitialized        = errors.New("shard flush state is already initialized")
	errTriedToLoadNilSeries                = errors.New("tried to load nil series into shard")

	// ErrDatabaseLoadLimitHit is the error returned when the database load limit
	// is hit or exceeded.
	ErrDatabaseLoadLimitHit = errors.New("error loading series, database load limit hit")

	emptyDoc = doc.Document{}
)

type filesetsFn func(
	filePathPrefix string,
	namespace ident.ID,
	shardID uint32,
) (fs.FileSetFilesSlice, error)

type filesetPathsBeforeFn func(
	filePathPrefix string,
	namespace ident.ID,
	shardID uint32,
	t time.Time,
) ([]string, error)

type tickPolicy int

const (
	tickPolicyRegular tickPolicy = iota
	tickPolicyCloseShard
)

type dbShardState int

const (
	dbShardStateOpen dbShardState = iota
	dbShardStateClosing
)

type tagsArgType uint

const (
	// nolint: varcheck, unused
	tagsInvalidArg tagsArgType = iota
	tagsIterArg
	tagsArg
)

// tagsArgOptions is a union type that allows
// callers to pass either an ident.TagIterator or
// ident.Tags based on what access they have to
type tagsArgOptions struct {
	arg      tagsArgType
	tagsIter ident.TagIterator
	tags     ident.Tags
}

func newTagsIterArg(
	tagsIter ident.TagIterator,
) tagsArgOptions {
	return tagsArgOptions{
		arg:      tagsIterArg,
		tagsIter: tagsIter,
	}
}

func newTagsArg(
	tags ident.Tags,
) tagsArgOptions {
	return tagsArgOptions{
		arg:  tagsArg,
		tags: tags,
	}
}

type dbShard struct {
	sync.RWMutex
	block.DatabaseBlockRetriever
	opts                     Options
	seriesOpts               series.Options
	nowFn                    clock.NowFn
	state                    dbShardState
	namespace                namespace.Metadata
	seriesBlockRetriever     series.QueryableBlockRetriever
	seriesOnRetrieveBlock    block.OnRetrieveBlock
	namespaceReaderMgr       databaseNamespaceReaderManager
	increasingIndex          increasingIndex
	seriesPool               series.DatabaseSeriesPool
	reverseIndex             NamespaceIndex
	insertQueue              *dbShardInsertQueue
	lookup                   *shardMap
	list                     *list.List
	bootstrapState           BootstrapState
	newMergerFn              fs.NewMergerFn
	newFSMergeWithMemFn      newFSMergeWithMemFn
	filesetsFn               filesetsFn
	filesetPathsBeforeFn     filesetPathsBeforeFn
	deleteFilesFn            deleteFilesFn
	snapshotFilesFn          snapshotFilesFn
	sleepFn                  func(time.Duration)
	identifierPool           ident.Pool
	contextPool              context.Pool
	flushState               shardFlushState
	tickWg                   *sync.WaitGroup
	runtimeOptsListenClosers []xclose.SimpleCloser
	currRuntimeOptions       dbShardRuntimeOptions
	logger                   *zap.Logger
	metrics                  dbShardMetrics
	ticking                  bool
	shard                    uint32
	coldWritesEnabled        bool
}

// NB(r): dbShardRuntimeOptions does not contain its own
// mutex as some of the variables are needed each write
// which already at least acquires read lock from the shard
// mutex, so to keep the lock acquisitions to a minimum
// these are protected under the same shard mutex.
type dbShardRuntimeOptions struct {
	writeNewSeriesAsync      bool
	tickSleepSeriesBatchSize int
	tickSleepPerSeries       time.Duration
}

type dbShardMetrics struct {
	create                              tally.Counter
	close                               tally.Counter
	closeStart                          tally.Counter
	closeLatency                        tally.Timer
	seriesTicked                        tally.Gauge
	insertAsyncInsertErrors             tally.Counter
	insertAsyncWriteInternalErrors      tally.Counter
	insertAsyncWriteInvalidParamsErrors tally.Counter
	insertAsyncIndexErrors              tally.Counter
	largeTilesWriteErrors               tally.Counter
}

func newDatabaseShardMetrics(shardID uint32, scope tally.Scope) dbShardMetrics {
	const insertErrorName = "insert-async.errors"
	return dbShardMetrics{
		create:       scope.Counter("create"),
		close:        scope.Counter("close"),
		closeStart:   scope.Counter("close-start"),
		closeLatency: scope.Timer("close-latency"),
		seriesTicked: scope.Tagged(map[string]string{
			"shard": fmt.Sprintf("%d", shardID),
		}).Gauge("series-ticked"),
		insertAsyncInsertErrors: scope.Tagged(map[string]string{
			"error_type":    "insert-series",
			"suberror_type": "shard-entry-insert-error",
		}).Counter(insertErrorName),
		insertAsyncWriteInternalErrors: scope.Tagged(map[string]string{
			"error_type":    "write-value",
			"suberror_type": "internal-error",
		}).Counter(insertErrorName),
		insertAsyncWriteInvalidParamsErrors: scope.Tagged(map[string]string{
			"error_type":    "write-value",
			"suberror_type": "invalid-params-error",
		}).Counter(insertErrorName),
		insertAsyncIndexErrors: scope.Tagged(map[string]string{
			"error_type":    "reverse-index",
			"suberror_type": "write-batch-error",
		}).Counter(insertErrorName),
		largeTilesWriteErrors: scope.Tagged(map[string]string{
			"error_type":    "large_tiles",
			"suberror_type": "write-error",
		}).Counter(insertErrorName),
	}
}

type dbShardEntryWorkFn func(entry *lookup.Entry) bool

type dbShardEntryBatchWorkFn func(entries []*lookup.Entry) bool

type shardListElement *list.Element

type shardFlushState struct {
	sync.RWMutex
	statesByTime map[xtime.UnixNano]fileOpState
	initialized  bool
}

func newShardFlushState() shardFlushState {
	return shardFlushState{
		statesByTime: make(map[xtime.UnixNano]fileOpState),
	}
}

func newDatabaseShard(
	namespaceMetadata namespace.Metadata,
	shard uint32,
	blockRetriever block.DatabaseBlockRetriever,
	namespaceReaderMgr databaseNamespaceReaderManager,
	increasingIndex increasingIndex,
	reverseIndex NamespaceIndex,
	needsBootstrap bool,
	opts Options,
	seriesOpts series.Options,
) databaseShard {
	scope := opts.InstrumentOptions().MetricsScope().
		SubScope("dbshard")

	s := &dbShard{
		opts:                 opts,
		seriesOpts:           seriesOpts,
		nowFn:                opts.ClockOptions().NowFn(),
		state:                dbShardStateOpen,
		namespace:            namespaceMetadata,
		shard:                shard,
		namespaceReaderMgr:   namespaceReaderMgr,
		increasingIndex:      increasingIndex,
		seriesPool:           opts.DatabaseSeriesPool(),
		reverseIndex:         reverseIndex,
		lookup:               newShardMap(shardMapOptions{}),
		list:                 list.New(),
		newMergerFn:          fs.NewMerger,
		newFSMergeWithMemFn:  newFSMergeWithMem,
		filesetsFn:           fs.DataFiles,
		filesetPathsBeforeFn: fs.DataFileSetsBefore,
		deleteFilesFn:        fs.DeleteFiles,
		snapshotFilesFn:      fs.SnapshotFiles,
		sleepFn:              time.Sleep,
		identifierPool:       opts.IdentifierPool(),
		contextPool:          opts.ContextPool(),
		flushState:           newShardFlushState(),
		tickWg:               &sync.WaitGroup{},
		coldWritesEnabled:    namespaceMetadata.Options().ColdWritesEnabled(),
		logger:               opts.InstrumentOptions().Logger(),
		metrics:              newDatabaseShardMetrics(shard, scope),
	}
	s.insertQueue = newDatabaseShardInsertQueue(s.insertSeriesBatch,
		s.nowFn, scope, opts.InstrumentOptions().Logger())

	registerRuntimeOptionsListener := func(listener runtime.OptionsListener) {
		elem := opts.RuntimeOptionsManager().RegisterListener(listener)
		s.runtimeOptsListenClosers = append(s.runtimeOptsListenClosers, elem)
	}
	registerRuntimeOptionsListener(s)
	registerRuntimeOptionsListener(s.insertQueue)

	// Start the insert queue after registering runtime options listeners
	// that may immediately fire with values
	s.insertQueue.Start()

	if !needsBootstrap {
		s.bootstrapState = Bootstrapped
	}

	if blockRetriever != nil {
		s.setBlockRetriever(blockRetriever)
	}

	s.metrics.create.Inc(1)

	return s
}

func (s *dbShard) setBlockRetriever(retriever block.DatabaseBlockRetriever) {
	// If using the block retriever then set the block retriever field
	// and set the series block retriever as the shard itself and
	// the on retrieve block callback as the shard itself as well
	s.DatabaseBlockRetriever = retriever
	s.seriesBlockRetriever = s
	s.seriesOnRetrieveBlock = s
}

func (s *dbShard) SetRuntimeOptions(value runtime.Options) {
	s.Lock()
	s.currRuntimeOptions = dbShardRuntimeOptions{
		writeNewSeriesAsync:      value.WriteNewSeriesAsync(),
		tickSleepSeriesBatchSize: value.TickSeriesBatchSize(),
		tickSleepPerSeries:       value.TickPerSeriesSleepDuration(),
	}
	s.Unlock()
}

func (s *dbShard) ID() uint32 {
	return s.shard
}

func (s *dbShard) NumSeries() int64 {
	s.RLock()
	n := s.list.Len()
	s.RUnlock()
	return int64(n)
}

// Stream implements series.QueryableBlockRetriever
func (s *dbShard) Stream(
	ctx context.Context,
	id ident.ID,
	blockStart time.Time,
	onRetrieve block.OnRetrieveBlock,
	nsCtx namespace.Context,
) (xio.BlockReader, error) {
	return s.DatabaseBlockRetriever.Stream(ctx, s.shard, id, blockStart, onRetrieve, nsCtx)
}

// IsBlockRetrievable implements series.QueryableBlockRetriever
func (s *dbShard) IsBlockRetrievable(blockStart time.Time) (bool, error) {
	return s.hasWarmFlushed(blockStart)
}

func (s *dbShard) hasWarmFlushed(blockStart time.Time) (bool, error) {
	flushState, err := s.FlushState(blockStart)
	if err != nil {
		return false, err
	}
	return statusIsRetrievable(flushState.WarmStatus), nil
}

func statusIsRetrievable(status fileOpStatus) bool {
	switch status {
	case fileOpNotStarted, fileOpInProgress, fileOpFailed:
		return false
	case fileOpSuccess:
		return true
	}
	panic(fmt.Errorf("shard queried is retrievable with bad flush state %d",
		status))
}

// RetrievableBlockColdVersion implements series.QueryableBlockRetriever
func (s *dbShard) RetrievableBlockColdVersion(blockStart time.Time) (int, error) {
	flushState, err := s.FlushState(blockStart)
	if err != nil {
		return -1, err
	}
	return flushState.ColdVersionFlushed, nil
}

// BlockStatesSnapshot implements series.QueryableBlockRetriever
func (s *dbShard) BlockStatesSnapshot() series.ShardBlockStateSnapshot {
	s.RLock()
	snapshots := s.blockStatesSnapshotWithRLock()
	s.RUnlock()

	return snapshots
}

func (s *dbShard) blockStatesSnapshotWithRLock() series.ShardBlockStateSnapshot {
	bootstrapped := s.bootstrapState == Bootstrapped
	if !bootstrapped {
		// Needs to be bootstrapped.
		return series.NewShardBlockStateSnapshot(false, series.BootstrappedBlockStateSnapshot{})
	}

	s.flushState.RLock()
	defer s.flushState.RUnlock()
	if !s.flushState.initialized {
		// Also needs to have the shard flush states initialized.
		return series.NewShardBlockStateSnapshot(false, series.BootstrappedBlockStateSnapshot{})
	}

	snapshot := make(map[xtime.UnixNano]series.BlockState, len(s.flushState.statesByTime))
	for time, state := range s.flushState.statesByTime {
		snapshot[time] = series.BlockState{
			WarmRetrievable: statusIsRetrievable(state.WarmStatus),
			// Use ColdVersionRetrievable instead of ColdVersionFlushed since the snapshot
			// will be used to make eviction decisions and we don't want to evict data before
			// it is retrievable.
			ColdVersion: state.ColdVersionRetrievable,
		}
	}

	return series.NewShardBlockStateSnapshot(true, series.BootstrappedBlockStateSnapshot{
		Snapshot: snapshot,
	})
}

func (s *dbShard) OnRetrieveBlock(
	id ident.ID,
	tags ident.TagIterator,
	startTime time.Time,
	segment ts.Segment,
	nsCtx namespace.Context,
) {
	s.RLock()
	entry, _, err := s.lookupEntryWithLock(id)
	if entry != nil {
		entry.IncrementReaderWriterCount()
		defer entry.DecrementReaderWriterCount()
	}
	s.RUnlock()

	if err != nil && err != errShardEntryNotFound {
		return // Likely closing
	}

	if entry != nil {
		entry.Series.OnRetrieveBlock(id, tags, startTime, segment, nsCtx)
		return
	}

	entry, err = s.newShardEntry(id, newTagsIterArg(tags))
	if err != nil {
		// should never happen
		instrument.EmitAndLogInvariantViolation(s.opts.InstrumentOptions(),
			func(logger *zap.Logger) {
				logger.Error("unable to create shardEntry from retrieved block data",
					zap.Stringer("id", id),
					zap.Time("startTime", startTime),
					zap.Error(err))
			})
		return
	}

	// NB(r): Do not need to specify that needs to be indexed as series would
	// have been already been indexed when it was written
	copiedID := entry.Series.ID()
	copiedTagsIter := s.identifierPool.TagsIterator()
	copiedTagsIter.ResetFields(entry.Series.Metadata().Fields)
	s.insertQueue.Insert(dbShardInsert{
		entry: entry,
		opts: dbShardInsertAsyncOptions{
			hasPendingRetrievedBlock: true,
			pendingRetrievedBlock: dbShardPendingRetrievedBlock{
				id:      copiedID,
				tags:    copiedTagsIter,
				start:   startTime,
				segment: segment,
				nsCtx:   nsCtx,
			},
		},
	})
}

func (s *dbShard) OnEvictedFromWiredList(id ident.ID, blockStart time.Time) {
	s.RLock()
	entry, _, err := s.lookupEntryWithLock(id)
	s.RUnlock()

	if err != nil && err != errShardEntryNotFound {
		return // Shard is probably closing
	}

	if entry == nil {
		// Its counter-intuitive that this can ever occur because the series should
		// always exist if it has any active blocks, and if we've reached this point
		// then the WiredList had a reference to a block that should still be in the
		// series, and thus the series should exist. The reason this can occur is that
		// even though the WiredList controls the lifecycle of blocks retrieved from
		// disk, those blocks can still be removed from the series if they've completely
		// fallen out of the retention period. In that case, the series tick will still
		// remove the block, and then the shard tick can remove the series. At that point,
		// it's possible for the WiredList to have a reference to an expired block for a
		// series that is no longer in the shard.
		return
	}

	entry.Series.OnEvictedFromWiredList(id, blockStart)
}

func (s *dbShard) forEachShardEntry(entryFn dbShardEntryWorkFn) error {
	return s.forEachShardEntryBatch(func(currEntries []*lookup.Entry) bool {
		for _, entry := range currEntries {
			if continueForEach := entryFn(entry); !continueForEach {
				return false
			}
		}
		return true
	})
}

func iterateBatchSize(elemsLen int) int {
	if elemsLen < shardIterateBatchMinSize {
		return shardIterateBatchMinSize
	}
	t := math.Ceil(float64(shardIterateBatchPercent) * float64(elemsLen))
	return int(math.Max(shardIterateBatchMinSize, t))
}

func (s *dbShard) forEachShardEntryBatch(entriesBatchFn dbShardEntryBatchWorkFn) error {
	// NB(r): consider using a lockless list for ticking.
	s.RLock()
	elemsLen := s.list.Len()
	s.RUnlock()

	batchSize := iterateBatchSize(elemsLen)
	decRefElem := func(e *list.Element) {
		if e == nil {
			return
		}
		e.Value.(*lookup.Entry).DecrementReaderWriterCount()
	}

	var (
		currEntries = make([]*lookup.Entry, 0, batchSize)
		first       = true
		nextElem    *list.Element
	)
	for nextElem != nil || first {
		s.RLock()
		// NB(prateek): release held reference on the next element pointer now
		// that we have the read lock and are guaranteed it cannot be changed
		// from under us.
		decRefElem(nextElem)

		// lazily pull from the head of the list at first
		if first {
			nextElem = s.list.Front()
			first = false
		}

		elem := nextElem
		for ticked := 0; ticked < batchSize && elem != nil; ticked++ {
			nextElem = elem.Next()
			entry := elem.Value.(*lookup.Entry)
			entry.IncrementReaderWriterCount()
			currEntries = append(currEntries, entry)
			elem = nextElem
		}

		// NB(prateek): inc a reference to the next element while we have a lock,
		// to guarantee the element pointer cannot be changed from under us.
		if nextElem != nil {
			nextElem.Value.(*lookup.Entry).IncrementReaderWriterCount()
		}
		s.RUnlock()

		continueExecution := entriesBatchFn(currEntries)
		for i := range currEntries {
			currEntries[i].DecrementReaderWriterCount()
			currEntries[i] = nil
		}
		currEntries = currEntries[:0]
		if !continueExecution {
			decRefElem(nextElem)
			return nil
		}
	}

	return nil
}

func (s *dbShard) IsBootstrapped() bool {
	return s.BootstrapState() == Bootstrapped
}

func (s *dbShard) Close() error {
	s.Lock()
	if s.state != dbShardStateOpen {
		s.Unlock()
		return errShardNotOpen
	}
	s.state = dbShardStateClosing
	s.Unlock()

	s.insertQueue.Stop()

	for _, closer := range s.runtimeOptsListenClosers {
		closer.Close()
	}

	s.metrics.closeStart.Inc(1)
	stopwatch := s.metrics.closeLatency.Start()
	defer func() {
		s.metrics.close.Inc(1)
		stopwatch.Stop()
	}()

	// NB(prateek): wait till any existing ticks are finished. In the usual
	// case, no other ticks are running, and tickWg count is at 0, so the
	// call to Wait() will return immediately.
	// In the case when there is an existing Tick running, the count for
	// tickWg will be > 0, and we'll wait until it's reset to zero, which
	// will happen because earlier in this function we set the shard state
	// to dbShardStateClosing, which triggers an early termination of
	// any active ticks.
	s.tickWg.Wait()

	// NB(r): Asynchronously we purge expired series to ensure pressure on the
	// GC is not placed all at one time.  If the deadline is too low and still
	// causes the GC to impact performance when closing shards the deadline
	// should be increased.
	cancellable := context.NewNoOpCanncellable()
	_, err := s.tickAndExpire(cancellable, tickPolicyCloseShard, namespace.Context{})
	return err
}

func (s *dbShard) isClosing() bool {
	s.RLock()
	closing := s.isClosingWithLock()
	s.RUnlock()
	return closing
}

func (s *dbShard) isClosingWithLock() bool {
	return s.state == dbShardStateClosing
}

func (s *dbShard) Tick(c context.Cancellable, startTime time.Time, nsCtx namespace.Context) (tickResult, error) {
	s.removeAnyFlushStatesTooEarly(startTime)
	return s.tickAndExpire(c, tickPolicyRegular, nsCtx)
}

func (s *dbShard) tickAndExpire(
	c context.Cancellable,
	policy tickPolicy,
	nsCtx namespace.Context,
) (tickResult, error) {
	s.Lock()
	// ensure only one tick can execute at a time
	if s.ticking {
		s.Unlock()
		// i.e. we were previously ticking
		return tickResult{}, errShardAlreadyTicking
	}

	// NB(prateek): we bail out early if the shard is closing,
	// unless it's the final tick issued during the Close(). This
	// final tick is required to release resources back to our pools.
	if policy != tickPolicyCloseShard && s.isClosingWithLock() {
		s.Unlock()
		return tickResult{}, errShardClosingTickTerminated
	}

	// enable Close() to track the lifecycle of the tick
	s.ticking = true
	s.tickWg.Add(1)
	s.Unlock()

	// reset ticking state
	defer func() {
		s.Lock()
		s.ticking = false
		s.tickWg.Done()
		s.Unlock()
		s.metrics.seriesTicked.Update(0.0) // reset external visibility
	}()

	var (
		r                             tickResult
		terminatedTickingDueToClosing bool
		i                             int
		slept                         time.Duration
		expired                       []*lookup.Entry
	)
	s.RLock()
	tickSleepBatch := s.currRuntimeOptions.tickSleepSeriesBatchSize
	tickSleepPerSeries := s.currRuntimeOptions.tickSleepPerSeries
	// Use blockStatesSnapshotWithRLock here to prevent nested read locks.
	// Nested read locks will cause deadlocks if there is write lock attempt in
	// between the nested read locks, since the write lock attempt will block
	// future read lock attempts.
	blockStates := s.blockStatesSnapshotWithRLock()
	s.RUnlock()
	s.forEachShardEntryBatch(func(currEntries []*lookup.Entry) bool {
		// re-using `expired` to amortize allocs, still need to reset it
		// to be safe for re-use.
		for i := range expired {
			expired[i] = nil
		}
		expired = expired[:0]
		for _, entry := range currEntries {
			if i > 0 && i%tickSleepBatch == 0 {
				// NB(xichen): if the tick is cancelled, we bail out immediately.
				// The cancellation check is performed on every batch of entries
				// instead of every entry to reduce load.
				if c.IsCancelled() {
					return false
				}
				// NB(prateek): Also bail out early if the shard is closing,
				// unless it's the final tick issued during the Close(). This
				// final tick is required to release resources back to our pools.
				if policy != tickPolicyCloseShard && s.isClosing() {
					terminatedTickingDueToClosing = true
					return false
				}
				// Expose shard level Tick() progress externally.
				s.metrics.seriesTicked.Update(float64(i))
				// Throttle the tick
				sleepFor := time.Duration(tickSleepBatch) * tickSleepPerSeries
				s.sleepFn(sleepFor)
				slept += sleepFor
			}

			var (
				result series.TickResult
				err    error
			)
			switch policy {
			case tickPolicyRegular:
				result, err = entry.Series.Tick(blockStates, nsCtx)
			case tickPolicyCloseShard:
				err = series.ErrSeriesAllDatapointsExpired
			}
			if err == series.ErrSeriesAllDatapointsExpired {
				expired = append(expired, entry)
				r.expiredSeries++
			} else {
				r.activeSeries++
				if err != nil {
					r.errors++
				}
			}
			r.activeBlocks += result.ActiveBlocks
			r.wiredBlocks += result.WiredBlocks
			r.unwiredBlocks += result.UnwiredBlocks
			r.pendingMergeBlocks += result.PendingMergeBlocks
			r.madeExpiredBlocks += result.MadeExpiredBlocks
			r.madeUnwiredBlocks += result.MadeUnwiredBlocks
			r.mergedOutOfOrderBlocks += result.MergedOutOfOrderBlocks
			r.evictedBuckets += result.EvictedBuckets
			i++
		}

		// Purge any series requiring purging.
		if len(expired) > 0 {
			s.purgeExpiredSeries(expired)
			for i := range expired {
				expired[i] = nil
			}
			expired = expired[:0]
		}
		// Continue
		return true
	})

	if terminatedTickingDueToClosing {
		return tickResult{}, errShardClosingTickTerminated
	}

	return r, nil
}

// NB(prateek): purgeExpiredSeries requires that all entries passed to it have at least one reader/writer,
// i.e. have a readWriteCount of at least 1.
// Currently, this function is only called by the lambda inside `tickAndExpire`'s `forEachShardEntryBatch`
// call. This satisfies the contract of all entries it operating upon being guaranteed to have a
// readerWriterEntryCount of at least 1, by virtue of the implementation of `forEachShardEntryBatch`.
func (s *dbShard) purgeExpiredSeries(expiredEntries []*lookup.Entry) {
	// Remove all expired series from lookup and list.
	s.Lock()
	for _, entry := range expiredEntries {
		series := entry.Series
		id := series.ID()
		elem, exists := s.lookup.Get(id)
		if !exists {
			continue
		}

		count := entry.ReaderWriterCount()
		// The contract requires all entries to have count >= 1.
		if count < 1 {
			s.logger.Error("purgeExpiredSeries encountered invalid series read/write count",
				zap.String("series", series.ID().String()),
				zap.Int32("readerWriterCount", count))
			continue
		}
		// If this series is currently being written to or read from, we don't
		// remove to ensure a consistent view of the series to other users.
		if count > 1 {
			continue
		}
		// If there have been datapoints written to the series since its
		// last empty check, we don't remove it.
		if !series.IsEmpty() {
			continue
		}
		// NB(xichen): if we get here, we are guaranteed that there can be
		// no more reads/writes to this series while the lock is held, so it's
		// safe to remove it.
		series.Close()
		s.list.Remove(elem)
		s.lookup.Delete(id)
	}
	s.Unlock()
}

func (s *dbShard) WriteTagged(
	ctx context.Context,
	id ident.ID,
	tags ident.TagIterator,
	timestamp time.Time,
	value float64,
	unit xtime.Unit,
	annotation []byte,
	wOpts series.WriteOptions,
) (SeriesWrite, error) {
	return s.writeAndIndex(ctx, id, tags, timestamp,
		value, unit, annotation, wOpts, true)
}

func (s *dbShard) Write(
	ctx context.Context,
	id ident.ID,
	timestamp time.Time,
	value float64,
	unit xtime.Unit,
	annotation []byte,
	wOpts series.WriteOptions,
) (SeriesWrite, error) {
	return s.writeAndIndex(ctx, id, ident.EmptyTagIterator, timestamp,
		value, unit, annotation, wOpts, false)
}

func (s *dbShard) writeAndIndex(
	ctx context.Context,
	id ident.ID,
	tags ident.TagIterator,
	timestamp time.Time,
	value float64,
	unit xtime.Unit,
	annotation []byte,
	wOpts series.WriteOptions,
	shouldReverseIndex bool,
) (SeriesWrite, error) {
	// Prepare write
	entry, opts, err := s.tryRetrieveWritableSeries(id)
	if err != nil {
		return SeriesWrite{}, err
	}

	writable := entry != nil

	// If no entry and we are not writing new series asynchronously.
	if !writable && !opts.writeNewSeriesAsync {
		// Avoid double lookup by enqueueing insert immediately.
		result, err := s.insertSeriesAsyncBatched(id, tags, dbShardInsertAsyncOptions{
			hasPendingIndexing: shouldReverseIndex,
			pendingIndex: dbShardPendingIndex{
				timestamp:  timestamp,
				enqueuedAt: s.nowFn(),
			},
		})
		if err != nil {
			return SeriesWrite{}, err
		}

		// Wait for the insert to be batched together and inserted
		result.wg.Wait()

		// Retrieve the inserted entry
		entry, err = s.writableSeries(id, tags)
		if err != nil {
			return SeriesWrite{}, err
		}
		writable = true

		// NB(r): We just indexed this series if shouldReverseIndex was true
		shouldReverseIndex = false
	}

	var (
		commitLogSeriesID          ident.ID
		commitLogSeriesUniqueIndex uint64
		needsIndex                 bool
		pendingIndexInsert         writes.PendingIndexInsert
		// Err on the side of caution and always write to the commitlog if writing
		// async, since there is no information about whether the write succeeded
		// or not.
		wasWritten = true
	)
	if writable {
		// Perform write. No need to copy the annotation here because we're using it
		// synchronously and all downstream code will copy anthing they need to maintain
		// a reference to.
		wasWritten, _, err = entry.Series.Write(ctx, timestamp, value, unit, annotation, wOpts)
		// Load series metadata before decrementing the writer count
		// to ensure this metadata is snapshotted at a consistent state
		// NB(r): We explicitly do not place the series ID back into a
		// pool as high frequency users of series IDs such
		// as the commit log need to use the reference without the
		// overhead of ownership tracking. This makes taking a ref here safe.
		commitLogSeriesID = entry.Series.ID()
		commitLogSeriesUniqueIndex = entry.Index
		if err == nil && shouldReverseIndex {
			if entry.NeedsIndexUpdate(s.reverseIndex.BlockStartForWriteTime(timestamp)) {
				if !opts.writeNewSeriesAsync {
					return SeriesWrite{}, fmt.Errorf("to index async need write new series to be enabled")
				}
				needsIndex = true
				pendingIndexInsert = s.pendingIndexInsert(entry, timestamp)
			}
		}
		// release the reference we got on entry from `writableSeries`
		entry.DecrementReaderWriterCount()
		if err != nil {
			return SeriesWrite{}, err
		}
	} else {
		// This is an asynchronous insert and write which means we need to clone the annotation
		// because its lifecycle in the commit log is independent of the calling function.
		var annotationClone checked.Bytes
		if len(annotation) != 0 {
			annotationClone = s.opts.BytesPool().Get(len(annotation))
			// IncRef here so we can write the bytes in, but don't DecRef because the queue is about
			// to take ownership and will DecRef when its done.
			annotationClone.IncRef()
			annotationClone.AppendAll(annotation)
		}

		result, err := s.insertSeriesAsyncBatched(id, tags, dbShardInsertAsyncOptions{
			hasPendingWrite: true,
			pendingWrite: dbShardPendingWrite{
				timestamp:  timestamp,
				value:      value,
				unit:       unit,
				annotation: annotationClone,
				opts:       wOpts,
			},
		})
		if err != nil {
			return SeriesWrite{}, err
		}

		if shouldReverseIndex {
			if !opts.writeNewSeriesAsync {
				return SeriesWrite{}, fmt.Errorf("to index async need write new series to be enabled")
			}
			needsIndex = true
			pendingIndexInsert = s.pendingIndexInsert(result.entry, timestamp)
		}

		// NB(r): Make sure to use the copied ID which will eventually
		// be set to the newly series inserted ID.
		// The `id` var here is volatile after the context is closed
		// and adding ownership tracking to use it in the commit log
		// (i.e. registering a dependency on the context) is too expensive.
		commitLogSeriesID = result.copiedID
		commitLogSeriesUniqueIndex = result.entry.Index
	}

	// Return metadata useful for writing to commit log and indexing.
	return SeriesWrite{
		Series: ts.Series{
			UniqueIndex: commitLogSeriesUniqueIndex,
			Namespace:   s.namespace.ID(),
			ID:          commitLogSeriesID,
			Shard:       s.shard,
		},
		WasWritten:         wasWritten,
		NeedsIndex:         needsIndex,
		PendingIndexInsert: pendingIndexInsert,
	}, nil
}

func (s *dbShard) SeriesReadWriteRef(
	id ident.ID,
	tags ident.TagIterator,
	opts ShardSeriesReadWriteRefOptions,
) (SeriesReadWriteRef, error) {
	// Try retrieve existing series.
	entry, _, err := s.tryRetrieveWritableSeries(id)
	if err != nil {
		return SeriesReadWriteRef{}, err
	}

	if entry != nil {
		// The read/write ref is already incremented.
		return SeriesReadWriteRef{
			Series:              entry.Series,
			Shard:               s.shard,
			UniqueIndex:         entry.Index,
			ReleaseReadWriteRef: entry,
		}, nil
	}

	// NB(r): Insert synchronously so caller has access to the series
	// immediately, otherwise calls to LoadBlock(..) etc on the series itself
	// may have no effect if a collision with the same series
	// being put in the insert queue may cause a block to be loaded to a
	// series which gets discarded.
	// TODO(r): Probably can't insert series sync otherwise we stall a ton
	// of writes... need a better solution for bootstrapping.
	// This is what causes writes to degrade during bootstrap.
	at := s.nowFn()
	entry, err = s.insertSeriesSync(id, newTagsIterArg(tags), insertSyncOptions{
		insertType:      insertSyncIncReaderWriterCount,
		hasPendingIndex: opts.ReverseIndex,
		pendingIndex: dbShardPendingIndex{
			timestamp:  at,
			enqueuedAt: at,
		},
	})
	if err != nil {
		return SeriesReadWriteRef{}, err
	}

	return SeriesReadWriteRef{
		Series:              entry.Series,
		Shard:               s.shard,
		UniqueIndex:         entry.Index,
		ReleaseReadWriteRef: entry,
	}, nil
}

func (s *dbShard) ReadEncoded(
	ctx context.Context,
	id ident.ID,
	start, end time.Time,
	nsCtx namespace.Context,
) ([][]xio.BlockReader, error) {
	s.RLock()
	entry, _, err := s.lookupEntryWithLock(id)
	if entry != nil {
		// NB(r): Ensure readers have consistent view of this series, do
		// not expire the series while being read from.
		entry.IncrementReaderWriterCount()
		defer entry.DecrementReaderWriterCount()
	}
	s.RUnlock()

	if err == errShardEntryNotFound {
		switch s.opts.SeriesCachePolicy() {
		case series.CacheAll:
			// No-op, would be in memory if cached
			return nil, nil
		}
	} else if err != nil {
		return nil, err
	}

	if entry != nil {
		return entry.Series.ReadEncoded(ctx, start, end, nsCtx)
	}

	retriever := s.seriesBlockRetriever
	onRetrieve := s.seriesOnRetrieveBlock
	opts := s.seriesOpts
	reader := series.NewReaderUsingRetriever(id, retriever, onRetrieve, nil, opts)
	return reader.ReadEncoded(ctx, start, end, nsCtx)
}

// lookupEntryWithLock returns the entry for a given id while holding a read lock or a write lock.
func (s *dbShard) lookupEntryWithLock(id ident.ID) (*lookup.Entry, *list.Element, error) {
	if s.state != dbShardStateOpen {
		// NB(r): Return an invalid params error here so any upstream
		// callers will not retry this operation
		return nil, nil, xerrors.NewInvalidParamsError(errShardNotOpen)
	}
	elem, exists := s.lookup.Get(id)
	if !exists {
		return nil, nil, errShardEntryNotFound
	}
	return elem.Value.(*lookup.Entry), elem, nil
}

func (s *dbShard) writableSeries(id ident.ID, tags ident.TagIterator) (*lookup.Entry, error) {
	for {
		entry, _, err := s.tryRetrieveWritableSeries(id)
		if entry != nil {
			return entry, nil
		}
		if err != nil {
			return nil, err
		}

		// Not inserted, attempt a batched insert
		result, err := s.insertSeriesAsyncBatched(id, tags, dbShardInsertAsyncOptions{})
		if err != nil {
			return nil, err
		}

		// Wait for the insert attempt
		result.wg.Wait()
	}
}

type writableSeriesOptions struct {
	writeNewSeriesAsync bool
}

func (s *dbShard) tryRetrieveWritableSeries(id ident.ID) (
	*lookup.Entry,
	writableSeriesOptions,
	error,
) {
	s.RLock()
	opts := writableSeriesOptions{
		writeNewSeriesAsync: s.currRuntimeOptions.writeNewSeriesAsync,
	}
	if entry, _, err := s.lookupEntryWithLock(id); err == nil {
		entry.IncrementReaderWriterCount()
		s.RUnlock()
		return entry, opts, nil
	} else if err != errShardEntryNotFound {
		s.RUnlock()
		return nil, opts, err
	}
	s.RUnlock()
	return nil, opts, nil
}

func (s *dbShard) newShardEntry(
	id ident.ID,
	tagsArgOpts tagsArgOptions,
) (*lookup.Entry, error) {
	// NB(r): As documented in storage/series.DatabaseSeries the series IDs
	// and metadata are garbage collected, hence we cast the ID to a BytesID
	// that can't be finalized.
	// Since series are purged so infrequently the overhead of not releasing
	// back an ID and metadata to a pool is amortized over a long period of
	// time.
	// Also of note, when a series is indexed in multiple index segments it is
	// worth keeping the metadata around so it can be referenced to twice
	// without creating a new array of []doc.Field for all the tags twice.
	// Hence this stays on the storage/series.DatabaseSeries for when it needs
	// to be re-indexed.
	var (
		seriesMetadata doc.Document
		err            error
	)
	switch tagsArgOpts.arg {
	case tagsIterArg:
		// NB(r): Rewind so we record the tag iterator from the beginning.
		tagsIter := tagsArgOpts.tagsIter.Duplicate()

		// Pass nil for the identifier pool because the pool will force us to use an array
		// with a large capacity to store the tags. Since these tags are long-lived, it's
		// better to allocate an array of the exact size to save memory.
		seriesMetadata, err = convert.FromSeriesIDAndTagIter(id, tagsIter)
		tagsIter.Close()
		if err != nil {
			return nil, err
		}

	case tagsArg:
		seriesMetadata, err = convert.FromSeriesIDAndTags(id, tagsArgOpts.tags)
		if err != nil {
			return nil, err
		}

	default:
		return nil, errNewShardEntryTagsTypeInvalid
	}

	// Use the same bytes as the series metadata for the ID.
	seriesID := ident.BytesID(seriesMetadata.ID)

	uniqueIndex := s.increasingIndex.nextIndex()
	newSeries := s.seriesPool.Get()
	newSeries.Reset(series.DatabaseSeriesOptions{
		ID:                     seriesID,
		Metadata:               seriesMetadata,
		UniqueIndex:            uniqueIndex,
		BlockRetriever:         s.seriesBlockRetriever,
		OnRetrieveBlock:        s.seriesOnRetrieveBlock,
		OnEvictedFromWiredList: s,
		Options:                s.seriesOpts,
	})
	return lookup.NewEntry(newSeries, uniqueIndex), nil
}

type insertAsyncResult struct {
	wg       *sync.WaitGroup
	copiedID ident.ID
	// entry is not guaranteed to be the final entry
	// inserted into the shard map in case there is already
	// an existing entry waiting in the insert queue
	entry *lookup.Entry
}

func (s *dbShard) pendingIndexInsert(
	entry *lookup.Entry,
	timestamp time.Time,
) writes.PendingIndexInsert {
	// inc a ref on the entry to ensure it's valid until the queue acts upon it.
	entry.OnIndexPrepare()
	return writes.PendingIndexInsert{
		Entry: index.WriteBatchEntry{
			Timestamp:     timestamp,
			OnIndexSeries: entry,
			EnqueuedAt:    s.nowFn(),
		},
		Document: entry.Series.Metadata(),
	}
}

func (s *dbShard) insertSeriesForIndexingAsyncBatched(
	entry *lookup.Entry,
	timestamp time.Time,
	async bool,
) error {
	indexBlockStart := s.reverseIndex.BlockStartForWriteTime(timestamp)
	// inc a ref on the entry to ensure it's valid until the queue acts upon it.
	entry.OnIndexPrepare()
	wg, err := s.insertQueue.Insert(dbShardInsert{
		entry: entry,
		opts: dbShardInsertAsyncOptions{
			hasPendingIndexing: true,
			pendingIndex: dbShardPendingIndex{
				timestamp:  timestamp,
				enqueuedAt: s.nowFn(),
			},
			// indicate we already have inc'd the entry's ref count, so we can correctly
			// handle the ref counting semantics in `insertSeriesBatch`.
			entryRefCountIncremented: true,
		},
	})

	// i.e. unable to enqueue into shard insert queue
	if err != nil {
		entry.OnIndexFinalize(indexBlockStart) // release any reference's we've held for indexing
		return err
	}

	// if operating in async mode, we're done
	if async {
		return nil
	}

	// if indexing in sync mode, wait till we're done and ensure we have have indexed the entry
	wg.Wait()
	if !entry.IndexedForBlockStart(indexBlockStart) {
		// i.e. indexing failed
		return fmt.Errorf("internal error: unable to index series")
	}

	return nil
}

func (s *dbShard) insertSeriesAsyncBatched(
	id ident.ID,
	tags ident.TagIterator,
	opts dbShardInsertAsyncOptions,
) (insertAsyncResult, error) {
	entry, err := s.newShardEntry(id, newTagsIterArg(tags))
	if err != nil {
		return insertAsyncResult{}, err
	}

	wg, err := s.insertQueue.Insert(dbShardInsert{
		entry: entry,
		opts:  opts,
	})
	return insertAsyncResult{
		wg: wg,
		// Make sure to return the copied ID from the new series
		copiedID: entry.Series.ID(),
		entry:    entry,
	}, err
}

type insertSyncType uint8

// nolint: varcheck, unused
const (
	insertSync insertSyncType = iota
	insertSyncIncReaderWriterCount
)

type insertSyncOptions struct {
	insertType      insertSyncType
	hasPendingIndex bool
	pendingIndex    dbShardPendingIndex
}

func (s *dbShard) insertSeriesSync(
	id ident.ID,
	tagsArgOpts tagsArgOptions,
	opts insertSyncOptions,
) (*lookup.Entry, error) {
	var (
		entry *lookup.Entry
		err   error
	)

	s.Lock()
	unlocked := false
	defer func() {
		if !unlocked {
			s.Unlock()
		}
	}()

	entry, _, err = s.lookupEntryWithLock(id)
	if err != nil && err != errShardEntryNotFound {
		// Shard not taking inserts likely.
		return nil, err
	}
	if entry != nil {
		// Already inserted.
		return entry, nil
	}

	entry, err = s.newShardEntry(id, tagsArgOpts)
	if err != nil {
		// should never happen
		instrument.EmitAndLogInvariantViolation(s.opts.InstrumentOptions(),
			func(logger *zap.Logger) {
				logger.Error("insertSeriesSync error creating shard entry",
					zap.String("id", id.String()),
					zap.Error(err))
			})
		return nil, err
	}

	s.insertNewShardEntryWithLock(entry)

	// Track unlocking.
	unlocked = true
	s.Unlock()

	// Be sure to enqueue for indexing if requires a pending index.
	if opts.hasPendingIndex {
		if _, err := s.insertQueue.Insert(dbShardInsert{
			entry: entry,
			opts: dbShardInsertAsyncOptions{
				hasPendingIndexing: opts.hasPendingIndex,
				pendingIndex:       opts.pendingIndex,
			},
		}); err != nil {
			return nil, err
		}
	}

	// Check if we're making a modification to this entry, be sure
	// to increment the writer count so it's visible when we release
	// the lock.
	if opts.insertType == insertSyncIncReaderWriterCount {
		entry.IncrementReaderWriterCount()
	}

	return entry, nil
}

func (s *dbShard) insertNewShardEntryWithLock(entry *lookup.Entry) {
	// Set the lookup value, we use the copied ID and since it is GC'd
	// we explicitly set it with options to not copy the key and not to
	// finalize it.
	copiedID := entry.Series.ID()
	listElem := s.list.PushBack(entry)
	s.lookup.SetUnsafe(copiedID, listElem, shardMapSetUnsafeOptions{
		NoCopyKey:     true,
		NoFinalizeKey: true,
	})
}

func (s *dbShard) insertSeriesBatch(inserts []dbShardInsert) error {
	var (
		anyPendingAction   = false
		numPendingIndexing = 0
	)

	s.Lock()
	for i := range inserts {
		// If we are going to write to this entry then increment the
		// writer count so it does not look empty immediately after
		// we release the write lock.
		hasPendingWrite := inserts[i].opts.hasPendingWrite
		hasPendingIndexing := inserts[i].opts.hasPendingIndexing
		hasPendingRetrievedBlock := inserts[i].opts.hasPendingRetrievedBlock
		anyPendingAction = anyPendingAction || hasPendingWrite ||
			hasPendingRetrievedBlock || hasPendingIndexing

		if hasPendingIndexing {
			numPendingIndexing++
		}

		// we don't need to inc the entry ref count if we already have a ref on the entry. check if
		// that's the case.
		if inserts[i].opts.entryRefCountIncremented {
			// don't need to inc a ref on the entry, we were given as writable entry as input.
			continue
		}

		// i.e. we don't have a ref on provided entry, so we check if between the operation being
		// enqueue in the shard insert queue, and this function executing, an entry was created
		// for the same ID.
		entry, _, err := s.lookupEntryWithLock(inserts[i].entry.Series.ID())
		if entry != nil {
			// Already exists so update the entry we're pointed at for this insert
			inserts[i].entry = entry
		}

		if hasPendingIndexing || hasPendingWrite || hasPendingRetrievedBlock {
			// We're definitely writing a value, ensure that the pending write is
			// visible before we release the lookup write lock
			inserts[i].entry.IncrementReaderWriterCount()
			// also indicate that we have a ref count on this entry for this operation
			inserts[i].opts.entryRefCountIncremented = true
		}

		if err == nil {
			// Already inserted
			continue
		}

		if err != errShardEntryNotFound {
			// Shard is not taking inserts
			s.Unlock()
			// FOLLOWUP(prateek): is this an existing bug? why don't we need to release any ref's we've inc'd
			// on entries in the loop before this point, i.e. in range [0, i). Otherwise, how are those entries
			// going to get cleaned up?
			s.metrics.insertAsyncInsertErrors.Inc(int64(len(inserts) - i))
			return err
		}

		// Insert still pending, perform the insert
		entry = inserts[i].entry
		s.insertNewShardEntryWithLock(entry)
	}
	s.Unlock()

	if !anyPendingAction {
		return nil
	}

	// Perform any indexing, pending writes or pending retrieved blocks outside of lock
	ctx := s.contextPool.Get()
	// TODO(prateek): pool this type
	indexBlockSize := s.namespace.Options().IndexOptions().BlockSize()
	indexBatch := index.NewWriteBatch(index.WriteBatchOptions{
		InitialCapacity: numPendingIndexing,
		IndexBlockSize:  indexBlockSize,
	})
	for i := range inserts {
		var (
			entry           = inserts[i].entry
			releaseEntryRef = inserts[i].opts.entryRefCountIncremented
			err             error
		)

		if inserts[i].opts.hasPendingWrite {
			write := inserts[i].opts.pendingWrite
			var annotationBytes []byte
			if write.annotation != nil {
				annotationBytes = write.annotation.Bytes()
			}
			// NB: Ignore the `wasWritten` return argument here since this is an async
			// operation and there is nothing further to do with this value.
			// TODO: Consider propagating the `wasWritten` argument back to the caller
			// using waitgroup (or otherwise) in the future.
			_, _, err = entry.Series.Write(ctx, write.timestamp, write.value,
				write.unit, annotationBytes, write.opts)
			if err != nil {
				if xerrors.IsInvalidParams(err) {
					s.metrics.insertAsyncWriteInvalidParamsErrors.Inc(1)
				} else {
					s.metrics.insertAsyncWriteInternalErrors.Inc(1)
					s.logger.Error("error with async insert write", zap.Error(err))
				}
			}

			if write.annotation != nil {
				// Now that we've performed the write, we can finalize the annotation because
				// we're done with it and all the code from the series downwards has copied any
				// data that it required.
				write.annotation.DecRef()
				write.annotation.Finalize()
			}
		}

		if inserts[i].opts.hasPendingIndexing {
			pendingIndex := inserts[i].opts.pendingIndex
			// increment the ref on the entry, as the original one was transferred to the
			// this method (insertSeriesBatch) via `entryRefCountIncremented` mechanism.
			entry.OnIndexPrepare()

			writeBatchEntry := index.WriteBatchEntry{
				Timestamp:     pendingIndex.timestamp,
				OnIndexSeries: entry,
				EnqueuedAt:    pendingIndex.enqueuedAt,
			}

			indexBatch.Append(writeBatchEntry, entry.Series.Metadata())
		}

		if inserts[i].opts.hasPendingRetrievedBlock {
			block := inserts[i].opts.pendingRetrievedBlock
			entry.Series.OnRetrieveBlock(block.id, block.tags, block.start, block.segment, block.nsCtx)
		}

		// Entries in the shard insert queue are either of:
		// - new entries
		// - existing entries that we've taken a ref on (marked as entryRefCountIncremented)
		if releaseEntryRef {
			entry.DecrementReaderWriterCount()
		}
	}

	var err error
	// index all requested entries in batch.
	if n := indexBatch.Len(); n > 0 {
		err = s.reverseIndex.WriteBatch(indexBatch)
		if err != nil {
			s.metrics.insertAsyncIndexErrors.Inc(int64(n))
		}
	}

	// Avoid goroutine spinning up to close this context
	ctx.BlockingClose()

	return err
}

func (s *dbShard) FetchBlocks(
	ctx context.Context,
	id ident.ID,
	starts []time.Time,
	nsCtx namespace.Context,
) ([]block.FetchBlockResult, error) {
	s.RLock()
	entry, _, err := s.lookupEntryWithLock(id)
	if entry != nil {
		// NB(r): Ensure readers have consistent view of this series, do
		// not expire the series while being read from.
		entry.IncrementReaderWriterCount()
		defer entry.DecrementReaderWriterCount()
	}
	s.RUnlock()

	if err == errShardEntryNotFound {
		switch s.opts.SeriesCachePolicy() {
		case series.CacheAll:
			// No-op, would be in memory if cached
			return nil, nil
		}
	} else if err != nil {
		return nil, err
	}

	if entry != nil {
		return entry.Series.FetchBlocks(ctx, starts, nsCtx)
	}

	retriever := s.seriesBlockRetriever
	onRetrieve := s.seriesOnRetrieveBlock
	opts := s.seriesOpts
	// Nil for onRead callback because we don't want peer bootstrapping to impact
	// the behavior of the LRU
	var onReadCb block.OnReadBlock
	reader := series.NewReaderUsingRetriever(id, retriever, onRetrieve, onReadCb, opts)
	return reader.FetchBlocks(ctx, starts, nsCtx)
}

func (s *dbShard) FetchBlocksForColdFlush(
	ctx context.Context,
	seriesID ident.ID,
	start time.Time,
	version int,
	nsCtx namespace.Context,
) (block.FetchBlockResult, error) {
	s.RLock()
	entry, _, err := s.lookupEntryWithLock(seriesID)
	s.RUnlock()
	if entry == nil || err != nil {
		return block.FetchBlockResult{}, err
	}

	return entry.Series.FetchBlocksForColdFlush(ctx, start, version, nsCtx)
}

func (s *dbShard) fetchActiveBlocksMetadata(
	ctx context.Context,
	start, end time.Time,
	limit int64,
	indexCursor int64,
	opts series.FetchBlocksMetadataOptions,
) (block.FetchBlocksMetadataResults, *int64, error) {
	var (
		res             = s.opts.FetchBlocksMetadataResultsPool().Get()
		fetchCtx        = s.contextPool.Get()
		nextIndexCursor *int64
	)

	var loopErr error
	s.forEachShardEntry(func(entry *lookup.Entry) bool {
		// Break out of the iteration loop once we've accumulated enough entries.
		if int64(len(res.Results())) >= limit {
			next := int64(entry.Index)
			nextIndexCursor = &next
			return false
		}

		// Fast forward past indexes lower than page token
		if int64(entry.Index) < indexCursor {
			return true
		}

		// Use a context here that we finalize immediately so the stream
		// readers can be returned to pool after we finish fetching the
		// metadata for this series.
		// NB(r): Use a pooled context for pooled finalizers/closers but
		// reuse so don't need to put and get from the pool each iteration.
		fetchCtx.Reset()
		metadata, err := entry.Series.FetchBlocksMetadata(ctx, start, end, opts)
		fetchCtx.BlockingCloseReset()
		if err != nil {
			loopErr = err
			return false
		}

		// If the blocksMetadata is empty, the series have no data within the specified
		// time range so we don't return it to the client
		if len(metadata.Blocks.Results()) == 0 {
			metadata.Blocks.Close()
			return true
		}

		// Otherwise add it to the result which takes care of closing the metadata
		res.Add(metadata)

		return true
	})

	return res, nextIndexCursor, loopErr
}

func (s *dbShard) FetchBlocksMetadataV2(
	ctx context.Context,
	start, end time.Time,
	limit int64,
	encodedPageToken PageToken,
	opts block.FetchBlocksMetadataOptions,
) (block.FetchBlocksMetadataResults, PageToken, error) {
	token := new(pagetoken.PageToken)
	if encodedPageToken != nil {
		if err := proto.Unmarshal(encodedPageToken, token); err != nil {
			return nil, nil, xerrors.NewInvalidParamsError(errShardInvalidPageToken)
		}
	} else {
		// NB(bodu): Allow callers to specify that they only want results from disk.
		if opts.OnlyDisk {
			token.FlushedSeriesPhase = &pagetoken.PageToken_FlushedSeriesPhase{}
		}
	}

	// NB(r): If returning mixed in memory and disk results, then we return anything
	// that's mutable in memory first then all disk results.
	// We work backwards so we don't hit race conditions with blocks
	// being flushed and potentially missed between paginations. Working
	// backwards means that we might duplicate metadata sent back switching
	// between active phase and flushed phase, but that's better than missing
	// data working in the opposite direction. De-duping which block time ranges
	// were actually sent is also difficult as it's not always a consistent view
	// across async pagination.
	// Duplicating the metadata sent back means that consumers get a consistent
	// view of the world if they merge all the results together.
	// In the future we should consider the lifecycle of fileset files rather
	// than directly working with them here while filesystem cleanup manager
	// could delete them mid-read, on linux this is ok as it's just an unlink
	// and we'll finish our read cleanly. If there's a race between us thinking
	// the file is accessible and us opening a reader to it then this will bubble
	// an error to the client which will be retried.
	var (
		activePhase  = token.ActiveSeriesPhase
		flushedPhase = token.FlushedSeriesPhase
	)
	if flushedPhase == nil {
		// If first phase started or no phases started then return active
		// series metadata until we find a block start time that we have fileset
		// files for.
		indexCursor := int64(0)
		if activePhase != nil {
			indexCursor = activePhase.IndexCursor
		}
		// We do not include cached blocks because we'll send metadata for
		// those blocks when we send metadata directly from the flushed files.
		seriesFetchBlocksMetadataOpts := series.FetchBlocksMetadataOptions{
			FetchBlocksMetadataOptions: opts,
		}
		result, nextIndexCursor, err := s.fetchActiveBlocksMetadata(ctx, start, end,
			limit, indexCursor, seriesFetchBlocksMetadataOpts)
		if err != nil {
			return nil, nil, err
		}

		// Encode the next page token.
		if nextIndexCursor == nil {
			// Next phase, no more results from active series.
			token = &pagetoken.PageToken{
				FlushedSeriesPhase: &pagetoken.PageToken_FlushedSeriesPhase{},
			}
		} else {
			// This phase is still active.
			token = &pagetoken.PageToken{
				ActiveSeriesPhase: &pagetoken.PageToken_ActiveSeriesPhase{
					IndexCursor: *nextIndexCursor,
				},
			}
		}

		data, err := proto.Marshal(token)
		if err != nil {
			return nil, nil, err
		}

		return result, PageToken(data), nil
	}

	// Must be in the second phase, start with checking the latest possible
	// flushed block and work backwards.
	var (
		result    = s.opts.FetchBlocksMetadataResultsPool().Get()
		ropts     = s.namespace.Options().RetentionOptions()
		blockSize = ropts.BlockSize()
		// Subtract one blocksize because all fetch requests are exclusive on the end side.
		blockStart      = end.Truncate(blockSize).Add(-1 * blockSize)
		tokenBlockStart time.Time
		numResults      int64
	)
	if flushedPhase.CurrBlockStartUnixNanos > 0 {
		tokenBlockStart = time.Unix(0, flushedPhase.CurrBlockStartUnixNanos)
		blockStart = tokenBlockStart
	}

	// Work backwards while in requested range and not before retention.
	for !blockStart.Before(start) &&
		!blockStart.Before(retention.FlushTimeStart(ropts, s.nowFn())) {
		exists, err := s.namespaceReaderMgr.filesetExistsAt(s.shard, blockStart)
		if err != nil {
			return nil, nil, err
		}
		if !exists {
			// No fileset files here.
			blockStart = blockStart.Add(-1 * blockSize)
			continue
		}

		var pos readerPosition
		if !tokenBlockStart.IsZero() {
			// Was previously seeking through a previous block, need to validate
			// this is the correct one we found otherwise the file just went missing.
			if !blockStart.Equal(tokenBlockStart) {
				return nil, nil, fmt.Errorf(
					"was reading block at %v but next available block is: %v",
					tokenBlockStart, blockStart)
			}

			// Do not need to check if we move onto the next block that it matches
			// the token's block start on next iteration.
			tokenBlockStart = time.Time{}

			pos.metadataIdx = int(flushedPhase.CurrBlockEntryIdx)
			pos.volume = int(flushedPhase.Volume)
		}

		// Open a reader at this position, potentially from cache.
		reader, err := s.namespaceReaderMgr.get(s.shard, blockStart, pos)
		if err != nil {
			return nil, nil, err
		}

		for numResults < limit {
			id, tags, size, checksum, err := reader.ReadMetadata()
			if err == io.EOF {
				// Clean end of volume, we can break now.
				if err := reader.Close(); err != nil {
					return nil, nil, fmt.Errorf(
						"could not close metadata reader for block %v: %v",
						blockStart, err)
				}
				break
			}
			if err != nil {
				// Best effort to close the reader on a read error.
				if err := reader.Close(); err != nil {
					s.logger.Error("could not close reader on unexpected err", zap.Error(err))
				}
				return nil, nil, fmt.Errorf(
					"could not read metadata for block %v: %v",
					blockStart, err)
			}

			blockResult := s.opts.FetchBlockMetadataResultsPool().Get()
			value := block.FetchBlockMetadataResult{
				Start: blockStart,
			}
			if opts.IncludeSizes {
				value.Size = int64(size)
			}
			if opts.IncludeChecksums {
				v := checksum
				value.Checksum = &v
			}
			blockResult.Add(value)

			numResults++
			result.Add(block.NewFetchBlocksMetadataResult(id, tags,
				blockResult))
		}

		endPos := int64(reader.MetadataRead())
		// This volume may be different from the one initially requested,
		// e.g. if there was a compaction between the last call and this
		// one, so be sure to update the state of the pageToken. If this is not
		// updated, the request would have to start from the beginning since it
		// would be requesting a stale volume, which could result in an infinite
		// loop of requests that never complete.
		volume := int64(reader.Status().Volume)

		// Return the reader to the cache. Since this is effectively putting
		// the reader into a shared pool, don't use the reader after this call.
		err = s.namespaceReaderMgr.put(reader)
		if err != nil {
			return nil, nil, err
		}

		if numResults >= limit {
			// We hit the limit, return results with page token.
			token = &pagetoken.PageToken{
				FlushedSeriesPhase: &pagetoken.PageToken_FlushedSeriesPhase{
					CurrBlockStartUnixNanos: blockStart.UnixNano(),
					CurrBlockEntryIdx:       endPos,
					Volume:                  volume,
				},
			}
			data, err := proto.Marshal(token)
			if err != nil {
				return nil, nil, err
			}
			return result, PageToken(data), nil
		}

		// Otherwise we move on to the previous block.
		blockStart = blockStart.Add(-1 * blockSize)
	}

	// No more results if we fall through.
	return result, nil, nil
}

func (s *dbShard) PrepareBootstrap(ctx context.Context) error {
	ctx, span, sampled := ctx.StartSampledTraceSpan(tracepoint.ShardPrepareBootstrap)
	defer span.Finish()

	if sampled {
		span.LogFields(log.Int("shard", int(s.shard)))
	}

	// Iterate flushed time ranges to determine which blocks are retrievable.
	// NB(r): This must be done before bootstrap since during bootstrapping
	// series will load blocks into series with series.LoadBlock(...) which
	// needs to ask the shard whether certain time windows have been flushed or
	// not.
	s.initializeFlushStates()
	return nil
}

func (s *dbShard) initializeFlushStates() {
	s.flushState.RLock()
	initialized := s.flushState.initialized
	s.flushState.RUnlock()
	if initialized {
		return
	}

	defer func() {
		s.flushState.Lock()
		s.flushState.initialized = true
		s.flushState.Unlock()
	}()

	s.UpdateFlushStates()
	return
}

func (s *dbShard) UpdateFlushStates() {
	fsOpts := s.opts.CommitLogOptions().FilesystemOptions()
	readInfoFilesResults := fs.ReadInfoFiles(fsOpts.FilePathPrefix(), s.namespace.ID(), s.shard,
		fsOpts.InfoReaderBufferSize(), fsOpts.DecodingOptions())

	for _, result := range readInfoFilesResults {
		if err := result.Err.Error(); err != nil {
			s.logger.Error("unable to read info files in shard bootstrap",
				zap.Uint32("shard", s.ID()),
				zap.Stringer("namespace", s.namespace.ID()),
				zap.String("filepath", result.Err.Filepath()),
				zap.Error(err))
			continue
		}

		info := result.Info
		at := xtime.FromNanoseconds(info.BlockStart)
		currState := s.flushStateNoBootstrapCheck(at)
		if currState.WarmStatus != fileOpSuccess {
			s.markWarmFlushStateSuccess(at)
		}

		// Cold version needs to get bootstrapped so that the 1:1 relationship
		// between volume number and cold version is maintained and the volume
		// numbers / flush versions remain monotonically increasing.
		//
		// Note that there can be multiple info files for the same block, for
		// example if the database didn't get to clean up compacted filesets
		// before terminating.
		if currState.ColdVersionRetrievable < info.VolumeIndex {
			s.setFlushStateColdVersionRetrievable(at, info.VolumeIndex)
			s.setFlushStateColdVersionFlushed(at, info.VolumeIndex)
		}
	}
}

func (s *dbShard) Bootstrap(ctx context.Context) error {
	ctx, span, sampled := ctx.StartSampledTraceSpan(tracepoint.ShardBootstrap)
	defer span.Finish()

	if sampled {
		span.LogFields(log.Int("shard", int(s.shard)))
	}

	s.Lock()
	if s.bootstrapState == Bootstrapped {
		s.Unlock()
		return errShardAlreadyBootstrapped
	}
	if s.bootstrapState == Bootstrapping {
		s.Unlock()
		return errShardIsBootstrapping
	}
	s.bootstrapState = Bootstrapping
	s.Unlock()

	multiErr := xerrors.NewMultiError()

	// Initialize the flush states if we haven't called prepare bootstrap.
	if err := s.PrepareBootstrap(ctx); err != nil {
		multiErr = multiErr.Add(err)
	}

	// Now that this shard has finished bootstrapping, attempt to cache all of its seekers. Cannot call
	// this earlier as block lease verification will fail due to the shards not being bootstrapped
	// (and as a result no leases can be verified since the flush state is not yet known).
	if err := s.cacheShardIndices(); err != nil {
		multiErr = multiErr.Add(err)
	}

	s.Lock()
	s.bootstrapState = Bootstrapped
	s.Unlock()

	return multiErr.FinalError()
}

func (s *dbShard) LoadBlocks(
	seriesToLoad *result.Map,
) error {
	if seriesToLoad == nil {
		return errTriedToLoadNilSeries
	}

	s.Lock()
	// Don't allow loads until the shard is bootstrapped because the shard flush states need to be
	// bootstrapped in order to safely load blocks. This also keeps things simpler to reason about.
	if s.bootstrapState != Bootstrapped {
		s.Unlock()
		return errShardIsNotBootstrapped
	}
	s.Unlock()

	memTracker := s.opts.MemoryTracker()
	estimatedSize := result.EstimateMapBytesSize(seriesToLoad)
	ok := memTracker.IncNumLoadedBytes(estimatedSize)
	if !ok {
		return ErrDatabaseLoadLimitHit
	}

	multiErr := xerrors.NewMultiError()
	for _, elem := range seriesToLoad.Iter() {
		dbBlocks := elem.Value()
		id := dbBlocks.ID
		tags := dbBlocks.Tags

		canFinalizeTagsAll := true
		for _, block := range dbBlocks.Blocks.AllBlocks() {
			result, err := s.loadBlock(id, tags, block)
			if err != nil {
				multiErr = multiErr.Add(err)
			}

			canFinalizeTagsAll = canFinalizeTagsAll && result.canFinalizeTags
		}

		if canFinalizeTagsAll {
			tags.Finalize()
		}
	}

	return multiErr.FinalError()
}

type loadBlockResult struct {
	canFinalizeTags bool
}

func (s *dbShard) loadBlock(
	id ident.ID,
	tags ident.Tags,
	block block.DatabaseBlock,
) (loadBlockResult, error) {
	var (
		timestamp = block.StartTime()
		result    loadBlockResult
	)

	// First lookup if series already exists.
	entry, shardOpts, err := s.tryRetrieveWritableSeries(id)
	if err != nil && err != errShardEntryNotFound {
		return result, err
	}
	if entry == nil {
		// Synchronously insert to avoid waiting for the insert queue which could potentially
		// delay the insert.
		entry, err = s.insertSeriesSync(id, newTagsArg(tags),
			insertSyncOptions{
				// NB(r): Because insertSyncIncReaderWriterCount is used here we
				// don't need to explicitly increment the reader/writer count and it
				// will happen while the write lock is held so that it can't immediately
				// be expired.
				insertType:      insertSyncIncReaderWriterCount,
				hasPendingIndex: s.reverseIndex != nil,
				pendingIndex: dbShardPendingIndex{
					timestamp:  timestamp,
					enqueuedAt: s.nowFn(),
				},
			})
		if err != nil {
			return result, err
		}
	} else {
		// No longer needed as we found the series and we don't require
		// them for insertion.
		// FOLLOWUP(r): Audit places that keep refs to the ID from a
		// bootstrap result, newShardEntry copies it but some of the
		// bootstrapped blocks when using certain series cache policies
		// keeps refs to the ID with seriesID, so for now these IDs will
		// be garbage collected)
		result.canFinalizeTags = true
	}

	// Always decrement the reader writer count.
	defer entry.DecrementReaderWriterCount()

	// NB(rartoul): The data being loaded is not part of the bootstrap process then it needs to be
	// loaded as a cold write because the load could be happening concurrently with
	// other processes like the flush (as opposed to bootstrap which cannot happen
	// concurrently with a flush) and there is no way to know if this series/block
	// combination has been warm flushed or not yet since updating the shard block state
	// doesn't happen until the entire flush completes.
	//
	// As a result the only safe operation is to load the block as a cold write which
	// ensures that the data will eventually be flushed and merged with the existing data
	// on disk in the two scenarios where the Load() API is used (cold writes and repairs).
	if err := entry.Series.LoadBlock(block, series.ColdWrite); err != nil {
		return result, err
	}
	// Cannot close blocks once done as series takes ref to them.

	// Check if needs to be reverse indexed.
	if s.reverseIndex != nil &&
		entry.NeedsIndexUpdate(s.reverseIndex.BlockStartForWriteTime(timestamp)) {
		err = s.insertSeriesForIndexingAsyncBatched(entry, timestamp,
			shardOpts.writeNewSeriesAsync)
		if err != nil {
			return result, err
		}
	}

	return result, nil
}

func (s *dbShard) cacheShardIndices() error {
	retriever := s.DatabaseBlockRetriever
	// May be nil depending on the caching policy.
	if retriever == nil {
		return nil
	}

	s.logger.Debug("caching shard indices", zap.Uint32("shard", s.ID()))
	if err := retriever.CacheShardIndices([]uint32{s.ID()}); err != nil {
		s.logger.Error("caching shard indices error",
			zap.Uint32("shard", s.ID()),
			zap.Error(err))
		return err
	}

	s.logger.Debug("caching shard indices completed successfully",
		zap.Uint32("shard", s.ID()))
	return nil
}

func (s *dbShard) WarmFlush(
	blockStart time.Time,
	flushPreparer persist.FlushPreparer,
	nsCtx namespace.Context,
) error {
	// We don't flush data when the shard is still bootstrapping
	s.RLock()
	if s.bootstrapState != Bootstrapped {
		s.RUnlock()
		return errShardNotBootstrappedToFlush
	}
	s.RUnlock()

	prepareOpts := persist.DataPrepareOptions{
		NamespaceMetadata: s.namespace,
		Shard:             s.ID(),
		BlockStart:        blockStart,
		// Volume index is always 0 for warm flushes because a warm flush must
		// happen first before cold flushes happen.
		VolumeIndex: 0,
		// We explicitly set delete if exists to false here as we track which
		// filesets exist at bootstrap time so we should never encounter a time
		// where a fileset already exists when we attempt to flush unless there
		// is a bug in the code.
		DeleteIfExists: false,
		FileSetType:    persist.FileSetFlushType,
	}
	prepared, err := flushPreparer.PrepareData(prepareOpts)
	if err != nil {
		return s.markWarmFlushStateSuccessOrError(blockStart, err)
	}

	var multiErr xerrors.MultiError
	flushCtx := s.contextPool.Get() // From pool so finalizers are from pool.

	flushResult := dbShardFlushResult{}
	s.forEachShardEntry(func(entry *lookup.Entry) bool {
		curr := entry.Series
		// Use a temporary context here so the stream readers can be returned to
		// the pool after we finish fetching flushing the series.
		flushCtx.Reset()
		flushOutcome, err := curr.WarmFlush(flushCtx, blockStart, prepared.Persist, nsCtx)
		// Use BlockingCloseReset so context doesn't get returned to the pool.
		flushCtx.BlockingCloseReset()

		if err != nil {
			multiErr = multiErr.Add(err)
			// If we encounter an error when persisting a series, don't continue as
			// the file on disk could be in a corrupt state.
			return false
		}

		flushResult.update(flushOutcome)

		return true
	})

	s.logFlushResult(flushResult)

	if err := prepared.Close(); err != nil {
		multiErr = multiErr.Add(err)
	}

	return s.markWarmFlushStateSuccessOrError(blockStart, multiErr.FinalError())
}

func (s *dbShard) ColdFlush(
	flushPreparer persist.FlushPreparer,
	resources coldFlushReuseableResources,
	nsCtx namespace.Context,
	onFlush persist.OnFlushSeries,
) (ShardColdFlush, error) {
	// We don't flush data when the shard is still bootstrapping.
	s.RLock()
	if s.bootstrapState != Bootstrapped {
		s.RUnlock()
		return shardColdFlush{}, errShardNotBootstrappedToFlush
	}
	// Use blockStatesSnapshotWithRLock to avoid having to re-acquire read lock.
	blockStates := s.blockStatesSnapshotWithRLock()
	s.RUnlock()

	resources.reset()
	var (
		multiErr           xerrors.MultiError
		dirtySeries        = resources.dirtySeries
		dirtySeriesToWrite = resources.dirtySeriesToWrite
		idElementPool      = resources.idElementPool
	)

	blockStatesSnapshot, bootstrapped := blockStates.UnwrapValue()
	if !bootstrapped {
		return shardColdFlush{}, errFlushStateIsNotInitialized
	}

	var (
		// forEachShardEntry should not execute in parallel, but protect with a lock anyways for paranoia.
		loopErrLock sync.Mutex
		loopErr     error
	)
	// First, loop through all series to capture data on which blocks have dirty
	// series and add them to the resources for further processing.
	s.forEachShardEntry(func(entry *lookup.Entry) bool {
		curr := entry.Series
		seriesMetadata := curr.Metadata()
		blockStarts := curr.ColdFlushBlockStarts(blockStatesSnapshot)
		blockStarts.ForEach(func(t xtime.UnixNano) {
			// Cold flushes can only happen on blockStarts that have been
			// warm flushed, because warm flush logic does not currently
			// perform any merging logic.
			hasWarmFlushed, err := s.hasWarmFlushed(t.ToTime())
			if err != nil {
				loopErrLock.Lock()
				loopErr = err
				loopErrLock.Unlock()
				return
			}
			if !hasWarmFlushed {
				return
			}

			seriesList := dirtySeriesToWrite[t]
			if seriesList == nil {
				seriesList = newIDList(idElementPool)
				dirtySeriesToWrite[t] = seriesList
			}
			element := seriesList.PushBack(seriesMetadata)

			dirtySeries.Set(idAndBlockStart{
				blockStart: t,
				id:         seriesMetadata.ID,
			}, element)
		})

		return true
	})
	if loopErr != nil {
		return shardColdFlush{}, loopErr
	}

	if dirtySeries.Len() == 0 {
		// Early exit if there is nothing dirty to merge. dirtySeriesToWrite
		// may be non-empty when dirtySeries is empty because we purposely
		// leave empty seriesLists in the dirtySeriesToWrite map to avoid having
		// to reallocate them in subsequent usages of the shared resource.
		return shardColdFlush{}, nil
	}

	flush := shardColdFlush{
		shard:   s,
		doneFns: make([]shardColdFlushDone, 0, len(dirtySeriesToWrite)),
	}
	merger := s.newMergerFn(resources.fsReader, s.opts.DatabaseBlockOptions().DatabaseBlockAllocSize(),
		s.opts.SegmentReaderPool(), s.opts.MultiReaderIteratorPool(),
		s.opts.IdentifierPool(), s.opts.EncoderPool(), s.opts.ContextPool(), s.namespace.Options())
	mergeWithMem := s.newFSMergeWithMemFn(s, s, dirtySeries, dirtySeriesToWrite)
	// Loop through each block that we know has ColdWrites. Since each block
	// has its own fileset, if we encounter an error while trying to persist
	// a block, we continue to try persisting other blocks.
	for blockStart := range dirtySeriesToWrite {
		startTime := blockStart.ToTime()
		coldVersion, err := s.RetrievableBlockColdVersion(startTime)
		if err != nil {
			multiErr = multiErr.Add(err)
			continue
		}

		fsID := fs.FileSetFileIdentifier{
			Namespace:   s.namespace.ID(),
			Shard:       s.ID(),
			BlockStart:  startTime,
			VolumeIndex: coldVersion,
		}

		nextVersion := coldVersion + 1
		close, err := merger.Merge(fsID, mergeWithMem, nextVersion, flushPreparer, nsCtx, onFlush)
		if err != nil {
			multiErr = multiErr.Add(err)
			continue
		}
		flush.doneFns = append(flush.doneFns, shardColdFlushDone{
			startTime:   startTime,
			nextVersion: nextVersion,
			close:       close,
		})
	}
	return flush, multiErr.FinalError()
}

func (s *dbShard) Snapshot(
	blockStart time.Time,
	snapshotTime time.Time,
	snapshotPreparer persist.SnapshotPreparer,
	nsCtx namespace.Context,
) error {
	// We don't snapshot data when the shard is still bootstrapping
	s.RLock()
	if s.bootstrapState != Bootstrapped {
		s.RUnlock()
		return errShardNotBootstrappedToSnapshot
	}
	s.RUnlock()

	var multiErr xerrors.MultiError

	prepareOpts := persist.DataPrepareOptions{
		NamespaceMetadata: s.namespace,
		Shard:             s.ID(),
		BlockStart:        blockStart,
		FileSetType:       persist.FileSetSnapshotType,
		// We explicitly set delete if exists to false here as we do not
		// expect there to be a collision as snapshots files are appended
		// with a monotonically increasing number to avoid collisions, there
		// would have to be a competing process to cause a collision.
		DeleteIfExists: false,
		Snapshot: persist.DataPrepareSnapshotOptions{
			SnapshotTime: snapshotTime,
		},
	}
	prepared, err := snapshotPreparer.PrepareData(prepareOpts)
	// Add the err so the defer will capture it
	multiErr = multiErr.Add(err)
	if err != nil {
		return err
	}

	snapshotCtx := s.contextPool.Get()
	s.forEachShardEntry(func(entry *lookup.Entry) bool {
		series := entry.Series
		// Use a temporary context here so the stream readers can be returned to
		// pool after we finish fetching flushing the series
		snapshotCtx.Reset()
		err := series.Snapshot(snapshotCtx, blockStart, prepared.Persist, nsCtx)
		snapshotCtx.BlockingCloseReset()

		if err != nil {
			multiErr = multiErr.Add(err)
			// If we encounter an error when persisting a series, don't continue as
			// the file on disk could be in a corrupt state.
			return false
		}

		return true
	})

	if err := prepared.Close(); err != nil {
		multiErr = multiErr.Add(err)
	}

	return multiErr.FinalError()
}

func (s *dbShard) FlushState(blockStart time.Time) (fileOpState, error) {
	s.flushState.RLock()
	initialized := s.flushState.initialized
	state := s.flushStateWithRLock(blockStart)
	s.flushState.RUnlock()

	if !initialized {
		return fileOpState{}, errFlushStateIsNotInitialized
	}

	return state, nil
}

func (s *dbShard) flushStateNoBootstrapCheck(blockStart time.Time) fileOpState {
	s.flushState.RLock()
	check := s.flushStateWithRLock(blockStart)
	s.flushState.RUnlock()
	return check
}

func (s *dbShard) flushStateWithRLock(blockStart time.Time) fileOpState {
	state, ok := s.flushState.statesByTime[xtime.ToUnixNano(blockStart)]
	if !ok {
		return fileOpState{WarmStatus: fileOpNotStarted}
	}
	return state
}

func (s *dbShard) markWarmFlushStateSuccessOrError(blockStart time.Time, err error) error {
	// Track flush state for block state
	if err == nil {
		s.markWarmFlushStateSuccess(blockStart)
	} else {
		s.markWarmFlushStateFail(blockStart)
	}
	return err
}

func (s *dbShard) markWarmFlushStateSuccess(blockStart time.Time) {
	s.flushState.Lock()
	s.flushState.statesByTime[xtime.ToUnixNano(blockStart)] =
		fileOpState{
			WarmStatus: fileOpSuccess,
		}
	s.flushState.Unlock()
}

func (s *dbShard) markWarmFlushStateFail(blockStart time.Time) {
	s.flushState.Lock()
	state := s.flushState.statesByTime[xtime.ToUnixNano(blockStart)]
	state.WarmStatus = fileOpFailed
	state.NumFailures++
	s.flushState.statesByTime[xtime.ToUnixNano(blockStart)] = state
	s.flushState.Unlock()
}

func (s *dbShard) incrementFlushStateFailures(blockStart time.Time) {
	s.flushState.Lock()
	state := s.flushState.statesByTime[xtime.ToUnixNano(blockStart)]
	state.NumFailures++
	s.flushState.statesByTime[xtime.ToUnixNano(blockStart)] = state
	s.flushState.Unlock()
}

func (s *dbShard) setFlushStateColdVersionRetrievable(blockStart time.Time, version int) {
	s.flushState.Lock()
	state := s.flushState.statesByTime[xtime.ToUnixNano(blockStart)]
	state.ColdVersionRetrievable = version
	s.flushState.statesByTime[xtime.ToUnixNano(blockStart)] = state
	s.flushState.Unlock()
}

func (s *dbShard) setFlushStateColdVersionFlushed(blockStart time.Time, version int) {
	s.flushState.Lock()
	state := s.flushState.statesByTime[xtime.ToUnixNano(blockStart)]
	state.ColdVersionFlushed = version
	s.flushState.statesByTime[xtime.ToUnixNano(blockStart)] = state
	s.flushState.Unlock()
}

func (s *dbShard) removeAnyFlushStatesTooEarly(startTime time.Time) {
	s.flushState.Lock()
	earliestFlush := retention.FlushTimeStart(s.namespace.Options().RetentionOptions(), startTime)
	for t := range s.flushState.statesByTime {
		if t.ToTime().Before(earliestFlush) {
			delete(s.flushState.statesByTime, t)
		}
	}
	s.flushState.Unlock()
}

func (s *dbShard) CleanupExpiredFileSets(earliestToRetain time.Time) error {
	filePathPrefix := s.opts.CommitLogOptions().FilesystemOptions().FilePathPrefix()
	expired, err := s.filesetPathsBeforeFn(filePathPrefix, s.namespace.ID(), s.ID(), earliestToRetain)
	if err != nil {
		return fmt.Errorf("encountered errors when getting fileset files for prefix %s namespace %s shard %d: %v",
			filePathPrefix, s.namespace.ID(), s.ID(), err)
	}

	return s.deleteFilesFn(expired)
}

func (s *dbShard) CleanupCompactedFileSets() error {
	filePathPrefix := s.opts.CommitLogOptions().FilesystemOptions().FilePathPrefix()
	filesets, err := s.filesetsFn(filePathPrefix, s.namespace.ID(), s.ID())
	if err != nil {
		return fmt.Errorf("encountered errors when getting fileset files for prefix %s namespace %s shard %d: %v",
			filePathPrefix, s.namespace.ID(), s.ID(), err)
	}

	// Get a snapshot of all states here to prevent constantly getting/releasing
	// locks in a tight loop below. This snapshot won't become stale halfway
	// through this because flushing and cleanup never happen in parallel.
	blockStates := s.BlockStatesSnapshot()
	blockStatesSnapshot, bootstrapped := blockStates.UnwrapValue()
	if !bootstrapped {
		return errShardIsNotBootstrapped
	}

	toDelete := fs.FileSetFilesSlice(make([]fs.FileSetFile, 0, len(filesets)))
	for _, datafile := range filesets {
		fileID := datafile.ID
		blockState := blockStatesSnapshot.Snapshot[xtime.ToUnixNano(fileID.BlockStart)]
		if fileID.VolumeIndex < blockState.ColdVersion {
			toDelete = append(toDelete, datafile)
		}
	}

	return s.deleteFilesFn(toDelete.Filepaths())
}

func (s *dbShard) Repair(
	ctx context.Context,
	nsCtx namespace.Context,
	nsMeta namespace.Metadata,
	tr xtime.Range,
	repairer databaseShardRepairer,
) (repair.MetadataComparisonResult, error) {
	return repairer.Repair(ctx, nsCtx, nsMeta, tr, s)
}

func (s *dbShard) AggregateTiles(
	ctx context.Context,
	reader fs.DataFileSetReader,
	sourceNsID ident.ID,
	sourceShard databaseShard,
	opts AggregateTilesOptions,
	wOpts series.WriteOptions,
) (int64, error) {
	latestSourceVolume, err := sourceShard.latestVolume(opts.Start)
	if err != nil {
		return 0, err
	}

	openOpts := fs.DataReaderOpenOptions{
		Identifier: fs.FileSetFileIdentifier{
			Namespace:   sourceNsID,
			Shard:       sourceShard.ID(),
			BlockStart:  opts.Start,
			VolumeIndex: latestSourceVolume,
		},
		FileSetType: persist.FileSetFlushType,
	}
	if err := reader.Open(openOpts); err != nil {
		return 0, err
	}
	defer reader.Close()

	encodingOpts := encoding.NewOptions().SetBytesPool(s.opts.BytesPool())
<<<<<<< HEAD
	concurrency := osruntime.NumCPU()
	tileOpts := tile.Options{
		FrameSize:    xtime.UnixNano(opts.Step.Nanoseconds()),
		Start:        xtime.ToUnixNano(opts.Start),
		Concurrency:  concurrency,
		UseArrow:     false,
		EncodingOpts: encodingOpts,
	}

	readerIter, err := tile.NewSeriesBlockIterator(reader, tileOpts)
	if err != nil {
		return err
	}

	closed := false
	defer func() {
		if !closed {
			if err := readerIter.Close(); err != nil {
				// NB: log the error on ungraceful exit.
				s.logger.Error("could not close read iterator on error", zap.Error(err))
			}
=======
	bytesReader := bytes.NewReader(nil)
	dataPointIter := m3tsz.NewReaderIterator(bytesReader, m3tsz.DefaultIntOptimizationEnabled, encodingOpts)
	var lastWriteError error
	var processedBlockCount int64

	for {
		id, tags, data, _, err := reader.Read()
		if err == io.EOF {
			break
		}
		if err != nil {
			return processedBlockCount, err
>>>>>>> c060026c
		}
	}()

	var (
		multiErr xerrors.MultiError
		wg       sync.WaitGroup
		mu       sync.Mutex
	)

	for readerIter.Next() {
		seriesIters := readerIter.Current()
		for _, seriesIter := range seriesIters {
			wg.Add(1)
			seriesIter := seriesIter
			go func() {
				for seriesIter.Next() {
					frame := seriesIter.Current()
					id := frame.ID()
					tags := frame.Tags()
					unit, singleUnit := frame.Units().SingleValue()
					annotation, singleAnnotation := frame.Annotations().SingleValue()
					if vals := frame.Values(); len(vals) > 0 {
						lastIdx := len(vals) - 1
						lastValue := vals[lastIdx]
						lastTimestamp := frame.Timestamps()[lastIdx]
						if !singleUnit {
							// TODO: what happens if unit has changed mid-tile?
							// Write early and then do the remaining values separately?
							unit = frame.Units().Values()[lastIdx]
						}
						if !singleAnnotation {
							// TODO: what happens if annotation has changed mid-tile?
							// Write early and then do the remaining values separately?
							annotation = frame.Annotations().Values()[lastIdx]
						}

						_, err = s.writeAndIndex(ctx, id, tags, lastTimestamp, lastValue, unit, annotation, wOpts, true)
						if err != nil {
							mu.Lock()
							s.metrics.largeTilesWriteErrors.Inc(1)
							multiErr = multiErr.Add(err)
							mu.Unlock()
						}

					}
				}

				wg.Done()
			}()

			wg.Wait()
		}
	}

	if err := readerIter.Err(); err != nil {
		multiErr = multiErr.Add(err)
	}

<<<<<<< HEAD
	closed = true
	if err := readerIter.Close(); err != nil {
		multiErr = multiErr.Add(err)
	}

	return multiErr.FinalError()
=======
		data.DecRef()
		data.Finalize()

		processedBlockCount++
	}

	s.logger.Debug("finished aggregating tiles",
		zap.Uint32("shard", s.ID()),
		zap.Int64("processedBlocks", processedBlockCount))

	return processedBlockCount, lastWriteError
>>>>>>> c060026c
}

func (s *dbShard) BootstrapState() BootstrapState {
	s.RLock()
	bs := s.bootstrapState
	s.RUnlock()
	return bs
}

func (s *dbShard) DocRef(id ident.ID) (doc.Document, bool, error) {
	s.RLock()
	defer s.RUnlock()

	entry, _, err := s.lookupEntryWithLock(id)
	if err == nil {
		return entry.Series.Metadata(), true, nil
	}
	if err == errShardEntryNotFound {
		return emptyDoc, false, nil
	}
	return emptyDoc, false, err
}

func (s *dbShard) latestVolume(blockStart time.Time) (int, error) {
	return s.namespaceReaderMgr.latestVolume(s.shard, blockStart)
}

func (s *dbShard) logFlushResult(r dbShardFlushResult) {
	s.logger.Debug("shard flush outcome",
		zap.Uint32("shard", s.ID()),
		zap.Int64("numBlockDoesNotExist", r.numBlockDoesNotExist),
	)
}

type shardColdFlushDone struct {
	startTime   time.Time
	nextVersion int
	close       persist.DataCloser
}

type shardColdFlush struct {
	shard   *dbShard
	doneFns []shardColdFlushDone
}

func (s shardColdFlush) Done() error {
	multiErr := xerrors.NewMultiError()
	for _, done := range s.doneFns {
		startTime := done.startTime
		nextVersion := done.nextVersion

		if err := done.close(); err != nil {
			multiErr = multiErr.Add(err)
			continue
		}
		// After writing the full block successfully update the ColdVersionFlushed number. This will
		// allow the SeekerManager to open a lease on the latest version of the fileset files because
		// the BlockLeaseVerifier will check the ColdVersionFlushed value, but the buffer only looks at
		// ColdVersionRetrievable so a concurrent tick will not yet cause the blocks in memory to be
		// evicted (which is the desired behavior because we haven't updated the open leases yet which
		// means the newly written data is not available for querying via the SeekerManager yet.)
		s.shard.setFlushStateColdVersionFlushed(startTime, nextVersion)

		// Notify all block leasers that a new volume for the namespace/shard/blockstart
		// has been created. This will block until all leasers have relinquished their
		// leases.
		_, err := s.shard.opts.BlockLeaseManager().UpdateOpenLeases(block.LeaseDescriptor{
			Namespace:  s.shard.namespace.ID(),
			Shard:      s.shard.ID(),
			BlockStart: startTime,
		}, block.LeaseState{Volume: nextVersion})
		// After writing the full block successfully **and** propagating the new lease to the
		// BlockLeaseManager, update the ColdVersionRetrievable in the flush state. Once this function
		// completes concurrent ticks will be able to evict the data from memory that was just flushed
		// (which is now safe to do since the SeekerManager has been notified of the presence of new
		// files).
		//
		// NB(rartoul): Ideally the ColdVersionRetrievable would only be updated if the call to UpdateOpenLeases
		// succeeded, but that would allow the ColdVersionRetrievable and ColdVersionFlushed numbers to drift
		// which would increase the complexity of the code to address a situation that is probably not
		// recoverable (failure to UpdateOpenLeases is an invariant violated error).
		s.shard.setFlushStateColdVersionRetrievable(startTime, nextVersion)
		if err != nil {
			instrument.EmitAndLogInvariantViolation(s.shard.opts.InstrumentOptions(), func(l *zap.Logger) {
				l.With(
					zap.String("namespace", s.shard.namespace.ID().String()),
					zap.Uint32("shard", s.shard.ID()),
					zap.Time("blockStart", startTime),
					zap.Int("nextVersion", nextVersion),
				).Error("failed to update open leases after updating flush state cold version")
			})
			multiErr = multiErr.Add(err)
			continue
		}
	}
	return multiErr.FinalError()
}

// dbShardFlushResult is a helper struct for keeping track of the result of flushing all the
// series in the shard.
type dbShardFlushResult struct {
	numBlockDoesNotExist int64
}

func (r *dbShardFlushResult) update(u series.FlushOutcome) {
	if u == series.FlushOutcomeBlockDoesNotExist {
		r.numBlockDoesNotExist++
	}
}<|MERGE_RESOLUTION|>--- conflicted
+++ resolved
@@ -24,6 +24,7 @@
 	"container/list"
 	"errors"
 	"fmt"
+	"go.uber.org/atomic"
 	"io"
 	"math"
 	osruntime "runtime"
@@ -2574,8 +2575,10 @@
 	defer reader.Close()
 
 	encodingOpts := encoding.NewOptions().SetBytesPool(s.opts.BytesPool())
-<<<<<<< HEAD
+
 	concurrency := osruntime.NumCPU()
+	// TODO: fix it. concurrency currently raises panics
+	concurrency = 1
 	tileOpts := tile.Options{
 		FrameSize:    xtime.UnixNano(opts.Step.Nanoseconds()),
 		Start:        xtime.ToUnixNano(opts.Start),
@@ -2586,7 +2589,7 @@
 
 	readerIter, err := tile.NewSeriesBlockIterator(reader, tileOpts)
 	if err != nil {
-		return err
+		return 0, err
 	}
 
 	closed := false
@@ -2596,27 +2599,14 @@
 				// NB: log the error on ungraceful exit.
 				s.logger.Error("could not close read iterator on error", zap.Error(err))
 			}
-=======
-	bytesReader := bytes.NewReader(nil)
-	dataPointIter := m3tsz.NewReaderIterator(bytesReader, m3tsz.DefaultIntOptimizationEnabled, encodingOpts)
-	var lastWriteError error
-	var processedBlockCount int64
-
-	for {
-		id, tags, data, _, err := reader.Read()
-		if err == io.EOF {
-			break
-		}
-		if err != nil {
-			return processedBlockCount, err
->>>>>>> c060026c
 		}
 	}()
 
 	var (
-		multiErr xerrors.MultiError
-		wg       sync.WaitGroup
-		mu       sync.Mutex
+		processedBlockCount atomic.Int64
+		multiErr            xerrors.MultiError
+		wg                  sync.WaitGroup
+		mu                  sync.Mutex
 	)
 
 	for readerIter.Next() {
@@ -2653,7 +2643,7 @@
 							multiErr = multiErr.Add(err)
 							mu.Unlock()
 						}
-
+						processedBlockCount.Inc()
 					}
 				}
 
@@ -2668,26 +2658,16 @@
 		multiErr = multiErr.Add(err)
 	}
 
-<<<<<<< HEAD
 	closed = true
 	if err := readerIter.Close(); err != nil {
 		multiErr = multiErr.Add(err)
 	}
 
-	return multiErr.FinalError()
-=======
-		data.DecRef()
-		data.Finalize()
-
-		processedBlockCount++
-	}
-
 	s.logger.Debug("finished aggregating tiles",
 		zap.Uint32("shard", s.ID()),
-		zap.Int64("processedBlocks", processedBlockCount))
-
-	return processedBlockCount, lastWriteError
->>>>>>> c060026c
+		zap.Int64("processedBlocks", processedBlockCount.Load()))
+
+	return processedBlockCount.Load(), multiErr.FinalError()
 }
 
 func (s *dbShard) BootstrapState() BootstrapState {
